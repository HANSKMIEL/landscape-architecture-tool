#!/usr/bin/env python3
"""
MotherSpace Safety Enhancement Script

This script implements safety features for the MotherSpace orchestrator including:
- Concurrency controls
- Actor guards to prevent bot loops
- Fingerprint-based deduplication
- Single tracking issue pattern
"""

import hashlib
import json
import os
import sys
import time
from datetime import datetime, timedelta
from pathlib import Path
from typing import Any, Dict, List, Optional, Set


class MotherSpaceSafetyManager:
    """Manages safety features for MotherSpace operations."""

    def __init__(self, repo_path: str = "."):
        self.repo_path = Path(repo_path)
        self.safety_dir = self.repo_path / ".github" / "motherspace-safety"
        self.safety_dir.mkdir(exist_ok=True)

        # Safety configuration
        self.config = {
            "max_operations_per_hour": 10,
            "bot_loop_detection_window": 3600,  # 1 hour
            "max_similar_issues_per_day": 3,
            "concurrency_timeout": 300,  # 5 minutes
            "fingerprint_cache_ttl": 86400,  # 24 hours
            "actor_cooldown_period": 1800,  # 30 minutes
        }

    def acquire_lock(self, operation_name: str, actor: str = "github-actions") -> bool:
        """Acquire a concurrency lock for an operation."""
        lock_file = self.safety_dir / f"{operation_name}.lock"

        # Check if lock exists and is still valid
        if lock_file.exists():
            try:
                with open(lock_file) as f:
                    lock_data = json.load(f)

                lock_time = datetime.fromisoformat(lock_data.get("timestamp", ""))
                lock_age = (datetime.now() - lock_time).total_seconds()

                # If lock is older than timeout, remove it
                if lock_age > self.config["concurrency_timeout"]:
                    lock_file.unlink()
                    print(f"🔓 Removed stale lock for {operation_name} (age: {lock_age:.0f}s)")
                else:
                    print(
                        f"⏳ Operation {operation_name} is locked by {lock_data.get('actor')} (remaining: {self.config['concurrency_timeout'] - lock_age:.0f}s)"
                    )
                    return False
            except (json.JSONDecodeError, ValueError):
                # Invalid lock file, remove it
                lock_file.unlink()

        # Create new lock
        lock_data = {
            "operation": operation_name,
            "actor": actor,
            "timestamp": datetime.now().isoformat(),
            "pid": os.getpid(),
        }

        with open(lock_file, "w") as f:
            json.dump(lock_data, f, indent=2)

        print(f"🔒 Acquired lock for {operation_name} by {actor}")
        return True

    def release_lock(self, operation_name: str) -> None:
        """Release a concurrency lock."""
        lock_file = self.safety_dir / f"{operation_name}.lock"
        if lock_file.exists():
            lock_file.unlink()
            print(f"🔓 Released lock for {operation_name}")

    def check_actor_cooldown(self, actor: str, operation: str) -> bool:
        """Check if actor is in cooldown period."""
        cooldown_file = self.safety_dir / f"cooldown_{actor}_{operation}.json"

        if cooldown_file.exists():
            try:
                with open(cooldown_file) as f:
                    cooldown_data = json.load(f)

                last_operation = datetime.fromisoformat(cooldown_data.get("last_operation", ""))
                cooldown_remaining = (
                    self.config["actor_cooldown_period"] - (datetime.now() - last_operation).total_seconds()
                )

                if cooldown_remaining > 0:
                    print(f"❄️ Actor {actor} in cooldown for {operation} (remaining: {cooldown_remaining:.0f}s)")
                    return False
            except (json.JSONDecodeError, ValueError):
                # Invalid cooldown file, remove it
                cooldown_file.unlink()

        return True

    def update_actor_cooldown(self, actor: str, operation: str) -> None:
        """Update actor cooldown timestamp."""
        cooldown_file = self.safety_dir / f"cooldown_{actor}_{operation}.json"
        cooldown_data = {
            "actor": actor,
            "operation": operation,
            "last_operation": datetime.now().isoformat(),
        }

        with open(cooldown_file, "w") as f:
            json.dump(cooldown_data, f, indent=2)

    def check_operation_rate_limit(self, operation: str) -> bool:
        """Check if operation rate limit is exceeded."""
        rate_file = self.safety_dir / f"rate_{operation}.json"
        current_hour = datetime.now().replace(minute=0, second=0, microsecond=0)

        if rate_file.exists():
            try:
                with open(rate_file) as f:
                    rate_data = json.load(f)

                rate_hour = datetime.fromisoformat(rate_data.get("hour", ""))

                # If same hour, check count
                if rate_hour == current_hour:
                    count = rate_data.get("count", 0)
                    if count >= self.config["max_operations_per_hour"]:
                        print(
                            f"🚫 Rate limit exceeded for {operation} ({count}/{self.config['max_operations_per_hour']} operations this hour)"
                        )
                        return False

                    # Increment count
                    rate_data["count"] = count + 1
                else:
                    # New hour, reset count
                    rate_data = {"hour": current_hour.isoformat(), "count": 1}
            except (json.JSONDecodeError, ValueError):
                # Invalid rate file, create new
                rate_data = {"hour": current_hour.isoformat(), "count": 1}
        else:
            rate_data = {"hour": current_hour.isoformat(), "count": 1}

        with open(rate_file, "w") as f:
            json.dump(rate_data, f, indent=2)

        return True

    def check_bot_loop_pattern(self, actor: str, issue_title: str) -> bool:
        """Detect potential bot loop patterns."""
        pattern_file = self.safety_dir / f"patterns_{actor}.json"
        current_time = datetime.now()

        if pattern_file.exists():
            try:
                with open(pattern_file) as f:
                    pattern_data = json.load(f)

                # Clean old entries
                recent_operations = []
                for op in pattern_data.get("operations", []):
                    op_time = datetime.fromisoformat(op["timestamp"])
                    if (current_time - op_time).total_seconds() < self.config["bot_loop_detection_window"]:
                        recent_operations.append(op)

                # Check for repeated patterns
                similar_operations = [op for op in recent_operations if op["title"] == issue_title]

                if len(similar_operations) >= 3:
                    print(
                        f"🤖⚠️ Bot loop detected: {actor} has performed similar operation '{issue_title}' {len(similar_operations)} times in the last hour"
                    )
                    return False

                # Update pattern data
                recent_operations.append({"title": issue_title, "timestamp": current_time.isoformat()})

                pattern_data["operations"] = recent_operations[-50:]  # Keep last 50 operations
            except (json.JSONDecodeError, ValueError):
                pattern_data = {"operations": [{"title": issue_title, "timestamp": current_time.isoformat()}]}
        else:
            pattern_data = {"operations": [{"title": issue_title, "timestamp": current_time.isoformat()}]}

        with open(pattern_file, "w") as f:
            json.dump(pattern_data, f, indent=2)

        return True

    def get_issue_fingerprint(self, issue_data: dict[str, Any]) -> str:
        """Generate fingerprint for issue using the fingerprinting system."""
        # Use embedded fingerprinter to avoid pytest dependency
        return self._generate_fingerprint_embedded(issue_data)

    def _normalize_text(self, text: str) -> str:
        """Normalize text by removing timestamps, IDs, and paths while preserving structure."""
        import re

        if not text:
            return ""

        # Remove timestamps
        text = re.sub(
            r"\b\d{4}-\d{2}-\d{2}[T ]\d{2}:\d{2}:\d{2}(?:\.\d+)?(?:Z|[+-]\d{2}:\d{2})?\b",
            "[TIMESTAMP]",
            text,
        )
        text = re.sub(r"\b\d{2}[/-]\d{2}[/-]\d{4}\b", "[DATE]", text)

        # Remove issue/PR numbers
        text = re.sub(r"#\d+", "#[NUM]", text)

        # Remove file paths
        text = re.sub(r"/[a-zA-Z0-9/_.-]+\.(py|js|json|yml|yaml|md|txt)", "/[PATH].[EXT]", text)

        # Remove UUIDs and long hex strings
        text = re.sub(r"\b[a-f0-9]{32,}\b", "[HASH]", text, flags=re.IGNORECASE)
        text = re.sub(
            r"\b[a-f0-9]{8}-[a-f0-9]{4}-[a-f0-9]{4}-[a-f0-9]{4}-[a-f0-9]{12}\b",
            "[UUID]",
            text,
            flags=re.IGNORECASE,
        )

        # Normalize whitespace
        text = re.sub(r"\s+", " ", text).strip()

        return text.lower()

    def _generate_fingerprint_embedded(self, issue_data: dict[str, Any]) -> str:
        """Generate a stable fingerprint for an issue (embedded implementation)."""
        salt = "motherspace-orchestrator-v1.1.0"

        # Extract and normalize title and body
        title = issue_data.get("title", "")
        body = issue_data.get("body", "")

        normalized_title = self._normalize_text(title)
        normalized_body = self._normalize_text(body)

        # Create content hash from normalized text
        content = f"{normalized_title}|{normalized_body}"
        content_hash = hashlib.sha256(content.encode()).hexdigest()[:16]

        # Process labels - handle both string labels and label objects
        labels = issue_data.get("labels", [])
        if labels:
            # Handle GitHub API label format (list of dicts with 'name' key) or simple string list
            label_names = [label.get("name", "") for label in labels] if isinstance(labels[0], dict) else labels
            labels_str = "|".join(sorted(label_names))
        else:
            labels_str = "no_labels"

        # Create final fingerprint
        fingerprint_data = f"{content_hash}|{labels_str}|{salt}"
        return hashlib.sha256(fingerprint_data.encode()).hexdigest()[:16]
<<<<<<< HEAD

    def get_issue_fingerprint(self, issue_data: dict[str, Any]) -> str:
        """Generate fingerprint for issue using the fingerprinting system."""
        # Use embedded fingerprinter to avoid pytest dependency
        return self._generate_fingerprint_embedded(issue_data)
=======
>>>>>>> 4ce6d175

    def find_existing_tracking_issue(self, fingerprint: str) -> dict[str, Any] | None:
        """Find existing tracking issue with the same fingerprint."""
        tracking_file = self.safety_dir / "tracking_issues.json"

        if tracking_file.exists():
            try:
                with open(tracking_file) as f:
                    tracking_data = json.load(f)

                return tracking_data.get("fingerprints", {}).get(fingerprint)
            except (json.JSONDecodeError, ValueError):
                pass

        return None

    def register_tracking_issue(self, fingerprint: str, issue_number: int, issue_data: dict[str, Any]) -> None:
        """Register a new tracking issue with its fingerprint."""
        tracking_file = self.safety_dir / "tracking_issues.json"

        try:
            if tracking_file.exists():
                with open(tracking_file) as f:
                    tracking_data = json.load(f)
            else:
                tracking_data = {"fingerprints": {}}

            tracking_data["fingerprints"][fingerprint] = {
                "issue_number": issue_number,
                "title": issue_data.get("title", ""),
                "created_at": datetime.now().isoformat(),
                "last_updated": datetime.now().isoformat(),
                "update_count": 1,
            }

            with open(tracking_file, "w") as f:
                json.dump(tracking_data, f, indent=2)

            print(f"📝 Registered tracking issue #{issue_number} with fingerprint {fingerprint[:8]}...")
        except Exception as e:
            print(f"⚠️ Failed to register tracking issue: {e}")

    def update_tracking_issue(self, fingerprint: str, update_data: dict[str, Any]) -> int | None:
        """Update existing tracking issue instead of creating new one."""
        tracking_file = self.safety_dir / "tracking_issues.json"

        try:
            if tracking_file.exists():
                with open(tracking_file) as f:
                    tracking_data = json.load(f)

                if fingerprint in tracking_data.get("fingerprints", {}):
                    issue_info = tracking_data["fingerprints"][fingerprint]
                    issue_info["last_updated"] = datetime.now().isoformat()
                    issue_info["update_count"] = issue_info.get("update_count", 0) + 1

                    with open(tracking_file, "w") as f:
                        json.dump(tracking_data, f, indent=2)

                    issue_number = issue_info["issue_number"]
                    print(f"🔄 Updated existing tracking issue #{issue_number} (update #{issue_info['update_count']})")
                    return issue_number
        except Exception as e:
            print(f"⚠️ Failed to update tracking issue: {e}")

        return None

    def is_safe_operation(self, actor: str, operation: str, issue_data: dict[str, Any]) -> dict[str, Any]:
        """Comprehensive safety check for MotherSpace operations."""
        safety_result = {
            "safe": True,
            "reasons": [],
            "fingerprint": None,
            "existing_tracking_issue": None,
            "action": "proceed",
        }

        # Check concurrency lock
        if not self.acquire_lock(operation, actor):
            safety_result["safe"] = False
            safety_result["reasons"].append("concurrency_lock_failed")
            safety_result["action"] = "wait_and_retry"
            return safety_result

        # Check actor cooldown
        if not self.check_actor_cooldown(actor, operation):
            self.release_lock(operation)
            safety_result["safe"] = False
            safety_result["reasons"].append("actor_in_cooldown")
            safety_result["action"] = "wait"
            return safety_result

        # Check rate limiting
        if not self.check_operation_rate_limit(operation):
            self.release_lock(operation)
            safety_result["safe"] = False
            safety_result["reasons"].append("rate_limit_exceeded")
            safety_result["action"] = "wait"
            return safety_result

        # Check bot loop patterns
        issue_title = issue_data.get("title", "")
        if not self.check_bot_loop_pattern(actor, issue_title):
            self.release_lock(operation)
            safety_result["safe"] = False
            safety_result["reasons"].append("bot_loop_detected")
            safety_result["action"] = "abort"
            return safety_result

        # Generate fingerprint and check for existing tracking issue
        fingerprint = self.get_issue_fingerprint(issue_data)
        safety_result["fingerprint"] = fingerprint

        existing_issue = self.find_existing_tracking_issue(fingerprint)
        if existing_issue:
            safety_result["existing_tracking_issue"] = existing_issue
            safety_result["action"] = "update_existing"
            print(
                f"🔍 Found existing tracking issue #{existing_issue['issue_number']} for fingerprint {fingerprint[:8]}..."
            )

        return safety_result

    def complete_operation(self, actor: str, operation: str, success: bool = True) -> None:
        """Complete an operation and update safety tracking."""
        # Update actor cooldown
        self.update_actor_cooldown(actor, operation)

        # Release lock
        self.release_lock(operation)

        # Log operation completion
        log_file = self.safety_dir / "operations.log"
        log_entry = {
            "timestamp": datetime.now().isoformat(),
            "actor": actor,
            "operation": operation,
            "success": success,
        }

        with open(log_file, "a") as f:
            f.write(json.dumps(log_entry) + "\n")

        print(f"✅ Operation {operation} completed by {actor} (success: {success})")

    def cleanup_old_safety_data(self, max_age_days: int = 7) -> None:
        """Clean up old safety tracking data."""
        cutoff_time = datetime.now() - timedelta(days=max_age_days)

        # Clean up old lock files
        for lock_file in self.safety_dir.glob("*.lock"):
            if lock_file.stat().st_mtime < cutoff_time.timestamp():
                lock_file.unlink()
                print(f"🧹 Cleaned up old lock file: {lock_file.name}")

        # Clean up old cooldown files
        for cooldown_file in self.safety_dir.glob("cooldown_*.json"):
            if cooldown_file.stat().st_mtime < cutoff_time.timestamp():
                cooldown_file.unlink()
                print(f"🧹 Cleaned up old cooldown file: {cooldown_file.name}")


def main():
    """Main function for testing safety manager."""
    import argparse

    parser = argparse.ArgumentParser(description="MotherSpace Safety Manager")
    parser.add_argument("--test", action="store_true", help="Run safety tests")
    parser.add_argument("--cleanup", action="store_true", help="Clean up old safety data")
    parser.add_argument("--check", type=str, help="Check safety for operation")
    parser.add_argument("--actor", type=str, default="github-actions", help="Actor name")

    args = parser.parse_args()

    safety_manager = MotherSpaceSafetyManager()

    if args.cleanup:
        safety_manager.cleanup_old_safety_data()
    elif args.check:
        # Test safety check
        test_issue = {
            "title": f"Test operation: {args.check}",
            "body": "This is a test issue for safety checking",
            "labels": [{"name": "test"}, {"name": "automated"}],
        }

        result = safety_manager.is_safe_operation(args.actor, args.check, test_issue)
        print(f"Safety check result: {json.dumps(result, indent=2)}")

        if result["safe"]:
            safety_manager.complete_operation(args.actor, args.check, True)
    elif args.test:
        # Run comprehensive tests
        print("🧪 Running MotherSpace safety tests...")

        # Test concurrency locks
        print("\n1. Testing concurrency locks...")
        assert safety_manager.acquire_lock("test_operation", "test_actor")
        assert not safety_manager.acquire_lock("test_operation", "another_actor")
        safety_manager.release_lock("test_operation")

        # Test fingerprinting
        print("\n2. Testing fingerprinting...")
        test_issue1 = {"title": "Test Issue", "body": "Test body", "labels": [{"name": "test"}]}
        test_issue2 = {"title": "Test Issue", "body": "Test body", "labels": [{"name": "test"}]}

        fp1 = safety_manager.get_issue_fingerprint(test_issue1)
        fp2 = safety_manager.get_issue_fingerprint(test_issue2)
        assert fp1 == fp2, "Same issues should have same fingerprint"

        # Test tracking issue registration
        print("\n3. Testing tracking issue registration...")
        safety_manager.register_tracking_issue(fp1, 123, test_issue1)
        existing = safety_manager.find_existing_tracking_issue(fp1)
        assert existing is not None, "Should find registered tracking issue"
        assert existing["issue_number"] == 123

        print("\n✅ All safety tests passed!")


if __name__ == "__main__":
    main()<|MERGE_RESOLUTION|>--- conflicted
+++ resolved
@@ -263,14 +263,6 @@
         # Create final fingerprint
         fingerprint_data = f"{content_hash}|{labels_str}|{salt}"
         return hashlib.sha256(fingerprint_data.encode()).hexdigest()[:16]
-<<<<<<< HEAD
-
-    def get_issue_fingerprint(self, issue_data: dict[str, Any]) -> str:
-        """Generate fingerprint for issue using the fingerprinting system."""
-        # Use embedded fingerprinter to avoid pytest dependency
-        return self._generate_fingerprint_embedded(issue_data)
-=======
->>>>>>> 4ce6d175
 
     def find_existing_tracking_issue(self, fingerprint: str) -> dict[str, Any] | None:
         """Find existing tracking issue with the same fingerprint."""
