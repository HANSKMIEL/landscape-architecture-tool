--- conflicted
+++ resolved
@@ -105,13 +105,9 @@
     def test_get_supplier_by_id_success(self, app_context, supplier_factory):
         """Test getting supplier by ID successfully"""
         # Authentication handled by authenticated_test_user fixture
-<<<<<<< HEAD
-        supplier = SupplierService.get_supplier_by_id(sample_supplier.id)
-=======
         supplier_instance = supplier_factory()
 
         supplier = SupplierService.get_supplier_by_id(supplier_instance.id)
->>>>>>> 4ce6d175
         assert supplier is not None
         assert supplier.id == supplier_instance.id
         assert supplier.name == supplier_instance.name
@@ -161,10 +157,7 @@
     def test_update_supplier_success(self, app_context, supplier_factory):
         """Test updating a supplier successfully"""
         # Authentication handled by authenticated_test_user fixture
-<<<<<<< HEAD
-=======
-        supplier_instance = supplier_factory()
->>>>>>> 4ce6d175
+        supplier_instance = supplier_factory()
         update_data = {
             "name": "Updated Supplier Name",
             "email": "updated@supplier.com",
@@ -189,12 +182,8 @@
     def test_delete_supplier_success(self, app_context, supplier_factory):
         """Test deleting a supplier successfully"""
         # Authentication handled by authenticated_test_user fixture
-<<<<<<< HEAD
-        supplier_id = sample_supplier.id
-=======
         supplier_instance = supplier_factory()
         supplier_id = supplier_instance.id
->>>>>>> 4ce6d175
 
         result = SupplierService.delete_supplier(supplier_id)
 
@@ -208,14 +197,9 @@
     def test_delete_supplier_with_products(self, app_context, supplier_factory, product_factory):
         """Test deleting supplier with products should fail"""
         # Authentication handled by authenticated_test_user fixture
-<<<<<<< HEAD
-        # Add product to supplier
-        product_factory(supplier=sample_supplier)
-=======
         supplier_instance = supplier_factory()
         # Add product to supplier
         product_factory(supplier=supplier_instance)
->>>>>>> 4ce6d175
 
         result = SupplierService.delete_supplier(supplier_instance.id)
 
@@ -226,14 +210,9 @@
     def test_delete_supplier_with_plants(self, app_context, supplier_factory, plant_factory):
         """Test deleting supplier with plants should fail"""
         # Authentication handled by authenticated_test_user fixture
-<<<<<<< HEAD
-        # Add plant to supplier
-        plant_factory(supplier=sample_supplier)
-=======
         supplier_instance = supplier_factory()
         # Add plant to supplier
         plant_factory(supplier=supplier_instance)
->>>>>>> 4ce6d175
 
         result = SupplierService.delete_supplier(supplier_instance.id)
 
@@ -250,14 +229,9 @@
     def test_get_supplier_products(self, app_context, supplier_factory, product_factory):
         """Test getting products for a supplier"""
         # Authentication handled by authenticated_test_user fixture
-<<<<<<< HEAD
-        product_factory(supplier=sample_supplier, name="Product 1")
-        product_factory(supplier=sample_supplier, name="Product 2")
-=======
         supplier_instance = supplier_factory()
         product_factory(supplier=supplier_instance, name="Product 1")
         product_factory(supplier=supplier_instance, name="Product 2")
->>>>>>> 4ce6d175
         other_supplier = product_factory().supplier
         product_factory(supplier=other_supplier, name="Product 3")
 
@@ -272,14 +246,9 @@
     def test_get_supplier_plants(self, app_context, supplier_factory, plant_factory):
         """Test getting plants for a supplier"""
         # Authentication handled by authenticated_test_user fixture
-<<<<<<< HEAD
-        plant1 = plant_factory(supplier=sample_supplier, name="Plant 1")  # noqa: F841
-        plant2 = plant_factory(supplier=sample_supplier, name="Plant 2")  # noqa: F841
-=======
         supplier_instance = supplier_factory()
         plant1 = plant_factory(supplier=supplier_instance, name="Plant 1")  # noqa: F841
         plant2 = plant_factory(supplier=supplier_instance, name="Plant 2")  # noqa: F841
->>>>>>> 4ce6d175
         other_supplier = plant_factory().supplier
         plant3 = plant_factory(supplier=other_supplier, name="Plant 3")  # noqa: F841
 
@@ -294,18 +263,6 @@
     def test_get_supplier_statistics(self, app_context, supplier_factory, product_factory, plant_factory):
         """Test getting statistical information for a supplier"""
         # Authentication handled by authenticated_test_user fixture
-<<<<<<< HEAD
-        # Create products and plants with different prices and quantities
-        product_factory(supplier=sample_supplier, price=10.0, stock_quantity=5)
-        product_factory(supplier=sample_supplier, price=20.0, stock_quantity=3)
-        plant_factory(supplier=sample_supplier, price=15.0)
-        plant_factory(supplier=sample_supplier, price=25.0)
-
-        stats = SupplierService.get_supplier_statistics(sample_supplier.id)
-
-        assert stats["supplier_id"] == sample_supplier.id
-        assert stats["supplier_name"] == sample_supplier.name
-=======
         supplier_instance = supplier_factory()
         # Create products and plants with different prices and quantities
         product_factory(supplier=supplier_instance, price=10.0, stock_quantity=5)
@@ -317,7 +274,6 @@
 
         assert stats["supplier_id"] == supplier_instance.id
         assert stats["supplier_name"] == supplier_instance.name
->>>>>>> 4ce6d175
         assert stats["total_products"] == 2
         assert stats["total_plants"] == 2
         assert stats["total_inventory_value"] == 110.0  # (10*5) + (20*3)
@@ -327,12 +283,8 @@
     def test_get_supplier_statistics_no_items(self, app_context, supplier_factory):
         """Test getting statistics for supplier with no products/plants"""
         # Authentication handled by authenticated_test_user fixture
-<<<<<<< HEAD
-        stats = SupplierService.get_supplier_statistics(sample_supplier.id)
-=======
         supplier_instance = supplier_factory()
         stats = SupplierService.get_supplier_statistics(supplier_instance.id)
->>>>>>> 4ce6d175
 
         assert stats["total_products"] == 0
         assert stats["total_plants"] == 0
@@ -437,12 +389,8 @@
     def test_validate_supplier_data_duplicate_email(self, app_context, supplier_factory):
         """Test validating supplier data with duplicate email"""
         # Authentication handled by authenticated_test_user fixture
-<<<<<<< HEAD
-        invalid_data = {"name": "New Supplier", "email": sample_supplier.email}
-=======
         supplier_instance = supplier_factory()
         invalid_data = {"name": "New Supplier", "email": supplier_instance.email}
->>>>>>> 4ce6d175
 
         errors = SupplierService.validate_supplier_data(invalid_data)
         assert "Email already exists" in errors
@@ -466,10 +414,7 @@
     def test_add_product_to_supplier(self, app_context, supplier_factory):
         """Test adding a product to a supplier"""
         # Authentication handled by authenticated_test_user fixture
-<<<<<<< HEAD
-=======
-        supplier_instance = supplier_factory()
->>>>>>> 4ce6d175
+        supplier_instance = supplier_factory()
         product_data = {
             "name": "Test Product",
             "category": "Tools",
@@ -525,15 +470,6 @@
         """Test getting formatted contact information for a supplier"""
         # Authentication handled by authenticated_test_user fixture
         # Update supplier with complete contact info
-<<<<<<< HEAD
-        sample_supplier.contact_person = "John Doe"
-        sample_supplier.email = "john@supplier.com"
-        sample_supplier.phone = "555-123-4567"
-        sample_supplier.address = "123 Supplier St"
-        sample_supplier.city = "Supplier City"
-        sample_supplier.postal_code = "12345"
-        sample_supplier.website = "https://supplier.com"
-=======
         supplier_instance = supplier_factory()
         supplier_instance.contact_person = "John Doe"
         supplier_instance.email = "john@supplier.com"
@@ -542,7 +478,6 @@
         supplier_instance.city = "Supplier City"
         supplier_instance.postal_code = "12345"
         supplier_instance.website = "https://supplier.com"
->>>>>>> 4ce6d175
         db.session.commit()
 
         contact_info = SupplierService.get_supplier_contact_info(supplier_instance.id)
