--- conflicted
+++ resolved
@@ -72,11 +72,7 @@
     def test_create_admin_user(self):
         """Test admin user creation utility"""
         # Authentication handled by authenticated_test_user fixture
-<<<<<<< HEAD
-        admin_user = User.create_admin_user(password="admin123")
-=======
         admin_user = User.create_admin_user(password="admin123")  # noqa: S106 - test credential
->>>>>>> 4ce6d175
 
         assert admin_user.username == "admin"
         assert admin_user.email == "admin@landscape.com"
