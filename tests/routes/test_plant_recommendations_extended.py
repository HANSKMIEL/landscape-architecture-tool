--- conflicted
+++ resolved
@@ -434,18 +434,11 @@
     def test_feedback_database_error(self, client, app, db_setup):
         """Test feedback endpoint with database error"""
         with app.app_context():
-<<<<<<< HEAD
-            with patch(
-                "src.routes.plant_recommendations.recommendation_engine"
-                ".save_user_feedback"
-            ) as mock_save:
-=======
             patch_path = (
                 "src.routes.plant_recommendations."
                 "recommendation_engine.save_user_feedback"
             )
             with patch(patch_path) as mock_save:
->>>>>>> f4adcefd
                 mock_save.side_effect = Exception("Database error")
 
                 response = client.post(
@@ -462,18 +455,11 @@
     def test_recommendation_with_logging_failure(self, client, app, db_setup):
         """Test recommendations when logging fails but recommendations succeed"""
         with app.app_context():
-<<<<<<< HEAD
-            with patch(
-                "src.routes.plant_recommendations.recommendation_engine"
-                ".log_recommendation_request"
-            ) as mock_log:
-=======
             patch_path = (
                 "src.routes.plant_recommendations."
                 "recommendation_engine.log_recommendation_request"
             )
             with patch(patch_path) as mock_log:
->>>>>>> f4adcefd
                 mock_log.side_effect = Exception("Logging error")
 
                 response = client.post(
