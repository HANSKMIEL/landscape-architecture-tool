--- conflicted
+++ resolved
@@ -13,11 +13,8 @@
 from typing import Any
 
 import pytest
-<<<<<<< HEAD
-=======
 from flask import has_app_context
 from sqlalchemy import text
->>>>>>> 4ce6d175
 from sqlalchemy.exc import SQLAlchemyError
 
 from tests.fixtures.auth_fixtures import authenticated_test_user, setup_test_authentication
