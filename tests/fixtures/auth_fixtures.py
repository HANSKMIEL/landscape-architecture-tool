--- conflicted
+++ resolved
@@ -15,17 +15,8 @@
     This replaces the duplicated authentication setup code across test files.
     """
     # Create a test user in the database
-<<<<<<< HEAD
-    
-    test_user = User(
-        username="test_user", 
-        email="test@example.com", 
-        role="admin"
-    )
-=======
 
     test_user = User(username="test_user", email="test@example.com", role="admin")
->>>>>>> a237d9ac
     test_user.set_password("password")
     db_session.add(test_user)
     db_session.commit()
@@ -35,11 +26,7 @@
         sess["user_id"] = test_user.id
         sess["username"] = test_user.username
         sess["role"] = test_user.role
-<<<<<<< HEAD
-    
-=======
 
->>>>>>> a237d9ac
     return test_user
 
 
@@ -48,17 +35,8 @@
     """
     Fixture to create an admin test user and set up authentication in session.
     """
-<<<<<<< HEAD
-    
-    admin_user = User(
-        username="admin_user", 
-        email="admin@example.com", 
-        role="admin"
-    )
-=======
 
     admin_user = User(username="admin_user", email="admin@example.com", role="admin")
->>>>>>> a237d9ac
     admin_user.set_password("admin_password")
     db_session.add(admin_user)
     db_session.commit()
@@ -68,11 +46,7 @@
         sess["user_id"] = admin_user.id
         sess["username"] = admin_user.username
         sess["role"] = admin_user.role
-<<<<<<< HEAD
-    
-=======
 
->>>>>>> a237d9ac
     return admin_user
 
 
@@ -81,17 +55,8 @@
     """
     Fixture to create a regular test user and set up authentication in session.
     """
-<<<<<<< HEAD
-    
-    regular_user = User(
-        username="regular_user", 
-        email="regular@example.com", 
-        role="user"
-    )
-=======
 
     regular_user = User(username="regular_user", email="regular@example.com", role="user")
->>>>>>> a237d9ac
     regular_user.set_password("user_password")
     db_session.add(regular_user)
     db_session.commit()
@@ -101,11 +66,7 @@
         sess["user_id"] = regular_user.id
         sess["username"] = regular_user.username
         sess["role"] = regular_user.role
-<<<<<<< HEAD
-    
-=======
 
->>>>>>> a237d9ac
     return regular_user
 
 
@@ -124,11 +85,7 @@
     Returns:
         User: Created test user
     """
-<<<<<<< HEAD
-    
-=======
 
->>>>>>> a237d9ac
     test_user = User(username=username, email=email, role=role)
     test_user.set_password("password")
     db_session.add(test_user)
@@ -139,9 +96,5 @@
         sess["user_id"] = test_user.id
         sess["username"] = test_user.username
         sess["role"] = test_user.role
-<<<<<<< HEAD
-    
-=======
 
->>>>>>> a237d9ac
     return test_user