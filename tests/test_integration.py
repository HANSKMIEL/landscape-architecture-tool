--- conflicted
+++ resolved
@@ -10,11 +10,6 @@
 from pathlib import Path
 
 import pytest
-<<<<<<< HEAD
-
-from tests.fixtures.auth_fixtures import authenticated_test_user, setup_test_authentication
-=======
->>>>>>> 4ce6d175
 
 # Add project root to Python path using relative paths
 project_root = Path(__file__).parent.parent
@@ -137,14 +132,8 @@
 
     def test_supplier_crud_operations(self, authenticated_integration_client):
         """Test supplier CRUD operations as done in CI"""
-<<<<<<< HEAD
-        # Authentication handled by authenticated_test_user fixture
-        # Test listing suppliers first
-        response = integration_client.get("/api/suppliers")
-=======
         # Test listing suppliers first
         response = authenticated_integration_client.get("/api/suppliers")
->>>>>>> 4ce6d175
         assert response.status_code == 200
         initial_data = response.get_json()
         initial_count = initial_data["total"]
