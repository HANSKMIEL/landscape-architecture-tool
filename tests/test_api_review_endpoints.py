--- conflicted
+++ resolved
@@ -467,13 +467,9 @@
         response = client.get("/api/plant-recommendations/history")
         assert response.status_code == 200
 
-<<<<<<< HEAD
-    def test_project_plant_management_workflow(self, client, app_context, sample_project, sample_plant, authenticated_test_user):
-=======
     def test_project_plant_management_workflow(
         self, client, app_context, sample_project, sample_plant, authenticated_test_user
     ):
->>>>>>> a237d9ac
         """Test complete project plant management workflow"""
         # Authentication handled by authenticated_test_user fixture
         # 1. Add plant to project
@@ -506,7 +502,7 @@
         response = client.get(f"/api/projects/{sample_project.id}/plant-order-list")
         assert response.status_code == 200
 
-    def test_reporting_workflow(self, client, app_context, sample_project, authenticated_test_user):
+    def test_reporting_workflow(self, client, app_context, sample_project):
         """Test complete reporting workflow"""
         # Authentication handled by authenticated_test_user fixture
         # 1. Business summary
@@ -530,56 +526,30 @@
 class TestAPIAuthenticationAndAuthorization:
     """Test authentication and authorization for API endpoints"""
 
-    def test_public_endpoints_accessible_without_auth(self, client, app_context):
-        """Test that public API endpoints are accessible without authentication"""
-        # Test public endpoints that don't require authentication
-        public_endpoints = [
+    def test_endpoints_accessible_without_auth(self, client, app_context):
+        """Test that API endpoints are accessible (no auth implemented yet)"""
+        # Test key endpoints are accessible
+        endpoints = [
             "/api/plant-recommendations/criteria-options",
+            "/api/reports/business-summary",
             "/api/reports/plant-usage",
             "/api/reports/supplier-performance",
         ]
 
-        for endpoint in public_endpoints:
+        for endpoint in endpoints:
             response = client.get(endpoint)
-            assert response.status_code == 200, f"Public endpoint {endpoint} should be accessible"
-
-    def test_protected_endpoints_require_auth(self, client, app_context):
-        """Test that protected endpoints require authentication"""
-        # Test protected endpoints that require authentication
-        protected_endpoints = [
-            "/api/reports/business-summary",
-        ]
-
-        for endpoint in protected_endpoints:
-            response = client.get(endpoint)
-            assert response.status_code == 401, f"Protected endpoint {endpoint} should require authentication"
-
-    def test_protected_endpoints_accessible_with_auth(self, client, app_context, authenticated_test_user):
-        """Test that protected endpoints are accessible with proper authentication"""
-        # Test protected endpoints work with authentication
-        protected_endpoints = [
-            "/api/reports/business-summary",
-        ]
-
-        for endpoint in protected_endpoints:
-            response = client.get(endpoint)
-            # Should return 200 (success) or other success codes, not 401 (unauthorized)
-            assert response.status_code != 401, f"Protected endpoint {endpoint} should be accessible with auth"
-            # Allow various success or expected error codes (200, 400, 404, 500) but not auth errors
-            assert response.status_code in [200, 400, 404, 500], f"Endpoint {endpoint} returned unexpected status {response.status_code}"
-
-    def test_post_endpoints_validation(self, client, app_context, authenticated_test_user):
+            assert response.status_code == 200, f"Endpoint {endpoint} should be accessible"
+
+    def test_post_endpoints_validation(self, client, app_context):
         """Test POST endpoints have proper validation"""
         # Authentication handled by authenticated_test_user fixture
         # Test plant recommendations requires valid JSON
         response = client.post("/api/plant-recommendations")
-        # Should be 400 (bad request) or 401 (auth required), not other errors
-        assert response.status_code in [400, 401], f"Expected 400 or 401, got {response.status_code}"
-
-        # Test project plants requires valid data  
+        assert response.status_code == 400
+
+        # Test project plants requires valid data
         response = client.post("/api/projects/1/plants")
-        # Should be 400 (bad request), 401 (auth required), or 404 (project not found)
-        assert response.status_code in [400, 401, 404], f"Expected 400, 401, or 404, got {response.status_code}"
+        assert response.status_code == 400
 
 
 if __name__ == "__main__":
