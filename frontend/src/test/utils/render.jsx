--- conflicted
+++ resolved
@@ -44,11 +44,7 @@
 // Render with language context
 export const renderWithLanguage = (ui, { language = 'en', ...options } = {}) => {
   const LanguageWrapper = ({ children }) => (
-<<<<<<< HEAD
-    <LanguageProvider>
-=======
     <LanguageProvider initialLanguage={language}>
->>>>>>> 4ce6d175
       <BrowserRouter>
         {children}
         <Toaster />
