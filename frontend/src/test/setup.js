--- conflicted
+++ resolved
@@ -1,19 +1,3 @@
-<<<<<<< HEAD
-import '@testing-library/jest-dom'
-
-// Setup global mocks
-global.fetch = vi.fn()
-global.ResizeObserver = vi.fn(() => ({
-  observe: vi.fn(),
-  disconnect: vi.fn(),
-  unobserve: vi.fn(),
-}))
-
-// Reset mocks before each test
-beforeEach(() => {
-  global.fetch.mockClear()
-})
-=======
 import '@testing-library/jest-dom';
 import 'jest-axe/extend-expect';
 import './mocks/server';
@@ -75,5 +59,4 @@
 };
 
 // Mock window.open
-window.open = jest.fn();
->>>>>>> 8eedd7bc
+window.open = jest.fn();