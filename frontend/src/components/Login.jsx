import React, { useState, useEffect } from 'react';
import { useNavigate, useLocation } from 'react-router-dom';
import { Card as _Card, CardContent as _CardContent, CardDescription as _CardDescription, CardHeader as _CardHeader, CardTitle as _CardTitle } from './ui/card';
import { Button } from './ui/button';
import { Input } from './ui/input';
import { Label } from './ui/label';
import { Alert, AlertDescription } from './ui/alert';
import { Loader2, Eye, EyeOff, Mail, Lock, User, AlertCircle, CheckCircle, LogIn } from 'lucide-react';

const Login = ({ onLogin }) => {
  const [formData, setFormData] = useState({
    username: '',
    password: ''
  });
  const [showPassword, setShowPassword] = useState(false);
  const [isLoading, setIsLoading] = useState(false);
  const [error, setError] = useState('');
  const [errorType, setErrorType] = useState(''); // 'network', 'auth', 'validation', 'server'
  const [retryCount, setRetryCount] = useState(0);
  const [success, setSuccess] = useState('');
  const [showForgotPassword, setShowForgotPassword] = useState(false);
  const [forgotPasswordEmail, setForgotPasswordEmail] = useState('');
  const [forgotPasswordLoading, setForgotPasswordLoading] = useState(false);
  const [forgotPasswordSuccess, setForgotPasswordSuccess] = useState(false);
  const [isRetrying, setIsRetrying] = useState(false);

  const navigate = useNavigate();
  const location = useLocation();
<<<<<<< HEAD
  const { t: _t } = useLanguage();
=======

  // Error analytics logging
  const logError = (errorType, errorMessage, context = {}) => {
    const errorData = {
      timestamp: new Date().toISOString(),
      type: errorType,
      message: errorMessage,
      userAgent: navigator.userAgent,
      url: window.location.href,
      retryCount,
      ...context
    };

    // Log to console for development
    console.error('Login Error Analytics:', errorData);

    // In production, this would send to analytics service
    // analytics.track('login_error', errorData);
  };
>>>>>>> 4ce6d175

  // Check for success messages from URL params (e.g., after password reset)
  useEffect(() => {
    const urlParams = new URLSearchParams(location.search);
    const successMessage = urlParams.get('success');
    if (successMessage) {
      setSuccess(decodeURIComponent(successMessage));
      // Clean up URL
      navigate('/login', { replace: true });
    }
  }, [location, navigate]);

  const handleInputChange = (e) => {
    const { name, value } = e.target;
    setFormData(prev => ({
      ...prev,
      [name]: value
    }));
    // Clear errors when user starts typing
    if (error) setError('');
  };

  // Enhanced error handling function with improved UX messages
  const handleApiError = (error, response) => {
    let errorMessage = '';
    let errorType = '';

    if (!response) {
      // Network error
      errorType = 'network';
      errorMessage = '🌐 Connection issue detected. Please check your internet connection and try again.';
      logError('network', 'Network connection failed', { error: error?.message });
    } else {
      const status = response.status;
      const apiError = error?.error || 'Unknown error';

      switch (status) {
        case 400:
          errorType = 'validation';
          if (apiError === 'Invalid input') {
            errorMessage = '📝 Please ensure all fields are filled out correctly and try again.';
          } else {
            errorMessage = '📝 The information provided appears to be invalid. Please double-check and try again.';
          }
          logError('validation', apiError, { status, formData: { username: formData.username } });
          break;

        case 401:
          errorType = 'auth';
          if (apiError === 'Invalid credentials') {
            errorMessage = '🔐 The username or password you entered is incorrect. Please check your credentials and try again.';
          } else {
            errorMessage = '🔐 Authentication failed. Please verify your login information.';
          }
          logError('authentication', apiError, { status, username: formData.username });
          break;

        case 423:
          errorType = 'auth';
          errorMessage = '🔒 Your account has been temporarily locked for security reasons. Please try again in a few minutes or contact support.';
          logError('account_locked', apiError, { status, username: formData.username });
          break;

        case 429:
          errorType = 'server';
          errorMessage = '⏱️ Too many login attempts detected. Please wait a moment before trying again to ensure security.';
          logError('rate_limited', apiError, { status, retryCount });
          break;

        case 500:
        case 502:
        case 503:
          errorType = 'server';
          errorMessage = '🔧 Our servers are experiencing temporary issues. Please try again in a few moments.';
          logError('server_error', apiError, { status });
          break;

        default:
          errorType = 'server';
          errorMessage = '❗ An unexpected error occurred. Please try again or contact support if the problem persists.';
          logError('unknown_error', apiError, { status });
          break;
      }
    }

    setErrorType(errorType);
    return errorMessage;
  };

  // Enhanced retry mechanism with loading states
  const handleRetry = async () => {
    setIsRetrying(true);
    setRetryCount(prev => prev + 1);
    setError('');
    setErrorType('');

    // Small delay for better UX
    await new Promise(resolve => setTimeout(resolve, 500));

    const syntheticEvent = {
      preventDefault: () => { },
      target: { checkValidity: () => true }
    };

    await handleSubmit(syntheticEvent);
    setIsRetrying(false);
  };

  const handleSubmit = async (e) => {
    e.preventDefault();
    setIsLoading(true);
    setError('');
    setErrorType('');

    // Validation
    if (!formData.username.trim()) {
      setError('Username is required');
      setErrorType('validation');
      setIsLoading(false);
      return;
    }

    if (!formData.password.trim()) {
      setError('Password is required');
      setErrorType('validation');
      setIsLoading(false);
      return;
    }

    try {
      // Use the onLogin prop which is actually handleLogin from App.jsx
      await onLogin(formData);
      setSuccess('Login successful! Redirecting...');
      setRetryCount(0); // Reset retry count on success

      // Redirect to intended page or dashboard
      const from = location.state?.from?.pathname || '/dashboard';
      setTimeout(() => {
        navigate(from, { replace: true });
      }, 500);
    } catch (err) {
      console.error('Login error:', err);
      // Enhanced error handling with better UX messages
      const errorMessage = handleApiError(err, null);
      setError(errorMessage);
    } finally {
      setIsLoading(false);
    }
  };

  const handleForgotPassword = async (e) => {
    e.preventDefault();
    setForgotPasswordLoading(true);
    setError('');

    try {
      const response = await fetch('/api/auth/forgot-password', {
        method: 'POST',
        headers: {
          'Content-Type': 'application/json',
        },
        body: JSON.stringify({ email: forgotPasswordEmail }),
      });

      const data = await response.json();

      if (response.ok) {
        setForgotPasswordSuccess(true);
        setForgotPasswordEmail('');
      } else {
        setError(data.error || 'Failed to send reset email');
      }
    } catch (err) {
      console.error('Forgot password error:', err);
      setError('Network error. Please try again.');
    } finally {
      setForgotPasswordLoading(false);
    }
  };

  const resetForgotPasswordForm = () => {
    setShowForgotPassword(false);
    setForgotPasswordEmail('');
    setForgotPasswordSuccess(false);
    setError('');
  };

  if (showForgotPassword) {
    return (
      <div className="min-h-screen bg-gradient-to-br from-green-50 via-white to-blue-50 flex items-center justify-center p-4">
        <div className="max-w-md w-full">
          <div className="text-center mb-8">
            <div className="mx-auto w-20 h-20 bg-gradient-to-br from-green-600 to-blue-600 rounded-xl flex items-center justify-center mb-6">
              <span className="text-white text-2xl font-bold">LA</span>
            </div>
            <h2 className="text-3xl font-bold text-gray-900 mb-2">
              Wachtwoord Vergeten
            </h2>
            <p className="text-gray-600">
              Voer uw e-mailadres in om een reset link te ontvangen
            </p>
          </div>

          <div className="bg-white rounded-xl shadow-xl p-8">
            {forgotPasswordSuccess ? (
              <div className="space-y-4">
                <Alert className="border-green-200 bg-green-50">
                  <CheckCircle className="h-4 w-4 text-green-600" />
                  <AlertDescription className="text-green-800">
                    Als het e-mailadres bestaat, is er een reset link verzonden.
                  </AlertDescription>
                </Alert>
                <Button
                  onClick={resetForgotPasswordForm}
                  className="w-full"
                  variant="outline"
                >
                  Terug naar inloggen
                </Button>
              </div>
            ) : (
              <form onSubmit={handleForgotPassword} className="space-y-4">
                {error && (
                  <Alert className="border-red-200 bg-red-50">
                    <AlertCircle className="h-4 w-4 text-red-600" />
                    <AlertDescription className="text-red-800">
                      {error}
                    </AlertDescription>
                  </Alert>
                )}

                <div className="space-y-2">
                  <Label htmlFor="email" className="text-sm font-medium text-gray-700">
                    E-mailadres
                  </Label>
                  <div className="relative">
                    <Mail className="absolute left-3 top-3 h-4 w-4 text-gray-400" />
                    <Input
                      id="email"
                      type="email"
                      value={forgotPasswordEmail}
                      onChange={(e) => setForgotPasswordEmail(e.target.value)}
                      placeholder="Voer uw e-mailadres in"
                      className="pl-10"
                      required
                      disabled={forgotPasswordLoading}
                    />
                  </div>
                </div>

                <div className="space-y-3">
                  <Button
                    type="submit"
                    className="w-full bg-blue-600 hover:bg-blue-700"
                    disabled={forgotPasswordLoading || !forgotPasswordEmail}
                  >
                    {forgotPasswordLoading ? (
                      <>
                        <Loader2 className="mr-2 h-4 w-4 animate-spin" />
                        Verzenden...
                      </>
                    ) : (
                      'Reset Link Verzenden'
                    )}
                  </Button>

                  <Button
                    type="button"
                    onClick={resetForgotPasswordForm}
                    className="w-full"
                    variant="outline"
                    disabled={forgotPasswordLoading}
                  >
                    Terug naar inloggen
                  </Button>
                </div>
              </form>
            )}
          </div>
        </div>
      </div>
    );
  }

  return (
    <div className="min-h-screen bg-gradient-to-br from-green-50 via-white to-blue-50 flex items-center justify-center p-4">
      <div className="max-w-md w-full space-y-8">
        {/* Logo and Header */}
        <div className="text-center">
          <div className="mx-auto w-20 h-20 bg-gradient-to-br from-green-600 to-blue-600 rounded-xl flex items-center justify-center mb-6">
            <span className="text-white text-2xl font-bold">LA</span>
          </div>
          <h2 className="text-3xl font-bold text-gray-900 mb-2">
            Landschapsarchitectuur Tool
          </h2>
          <p className="text-gray-600">
            Inloggen om toegang te krijgen tot uw projecten
          </p>
        </div>

        {/* Login Form */}
        <div className="bg-white rounded-xl shadow-xl p-8">
          <form onSubmit={handleSubmit} className="space-y-6">
            {error && (
              <Alert
                id="login-error"
                role="alert"
                aria-live="polite"
                aria-atomic="true"
                className={`border-l-4 ${errorType === 'network' ? 'border-orange-400 bg-orange-50' : 'border-red-400 bg-red-50'
                  }`}
              >
                <AlertCircle className={`h-4 w-4 ${errorType === 'network' ? 'text-orange-600' : 'text-red-600'
                  }`} />
                <div>
                  <AlertDescription className={`${errorType === 'network' ? 'text-orange-800' : 'text-red-800'
                    }`}>
                    {error}
                  </AlertDescription>
                  {/* Show retry button for network errors or server errors */}
                  {(errorType === 'network' || errorType === 'server') && retryCount < 3 && (
                    <div className="flex items-center gap-2 mt-2">
                      <Button
                        type="button"
                        onClick={handleRetry}
                        variant="outline"
                        size="sm"
                        className="text-xs"
                        disabled={isLoading}
                      >
                        {isLoading ? (
                          <>
                            <Loader2 className="mr-1 h-3 w-3 animate-spin" />
                            Retrying...
                          </>
                        ) : (
                          'Try Again'
                        )}
                      </Button>
                      {retryCount > 0 && (
                        <span className="text-xs text-gray-500">
                          Attempt {retryCount + 1}/3
                        </span>
                      )}
                    </div>
                  )}

                  {/* Help text based on error type */}
                  {errorType === 'auth' && (
                    <div className="mt-2 text-xs text-gray-600">
                      <button
                        type="button"
                        onClick={() => setShowForgotPassword(true)}
                        className="text-blue-600 hover:text-blue-800 underline"
                      >
                        Forgot your password?
                      </button>
                    </div>
                  )}

                  {errorType === 'validation' && (
                    <div className="mt-2 text-xs text-gray-600">
                      Please check that all fields are filled correctly.
                    </div>
                  )}
                </div>
              </Alert>
            )}

            {success && (
              <Alert className="border-green-200 bg-green-50">
                <CheckCircle className="h-4 w-4 text-green-600" />
                <AlertDescription className="text-green-800">
                  {success}
                </AlertDescription>
              </Alert>
            )}

            {/* Username Field */}
            <div>
              <label htmlFor="username" className="block text-sm font-medium text-gray-700 mb-2">
                Gebruikersnaam of E-mail
              </label>
              <div className="relative">
                <div className="absolute inset-y-0 left-0 pl-3 flex items-center pointer-events-none">
                  <User className="h-5 w-5 text-gray-400" />
                </div>
                <input
                  id="username"
                  name="username"
                  type="text"
                  required
                  value={formData.username}
                  onChange={handleInputChange}
                  className={`block w-full pl-10 pr-3 py-3 border rounded-lg focus:outline-none focus:ring-2 focus:border-transparent transition-colors ${errorType === 'validation' || errorType === 'auth'
                      ? 'border-red-300 focus:ring-red-500'
                      : 'border-gray-300 focus:ring-green-500'
                    }`}
                  placeholder="Voer uw gebruikersnaam of e-mail in"
                  disabled={isLoading || isRetrying}
                  aria-describedby={error ? "login-error" : undefined}
                  aria-invalid={errorType === 'validation' || errorType === 'auth'}
                  aria-label="Username or email address"
                  autoComplete="username"
                />
              </div>
            </div>

            {/* Password Field */}
            <div>
              <label htmlFor="password" className="block text-sm font-medium text-gray-700 mb-2">
                Wachtwoord
              </label>
              <div className="relative">
                <div className="absolute inset-y-0 left-0 pl-3 flex items-center pointer-events-none">
                  <Lock className="h-5 w-5 text-gray-400" />
                </div>
                <input
                  id="password"
                  name="password"
                  type={showPassword ? 'text' : 'password'}
                  required
                  value={formData.password}
                  onChange={handleInputChange}
                  onKeyDown={(e) => {
                    if (e.key === 'Enter' && formData.username && formData.password) {
                      handleSubmit(e);
                    }
                  }}
                  className={`block w-full pl-10 pr-12 py-3 border rounded-lg focus:outline-none focus:ring-2 focus:border-transparent transition-colors ${errorType === 'validation' || errorType === 'auth'
                      ? 'border-red-300 focus:ring-red-500'
                      : 'border-gray-300 focus:ring-green-500'
                    }`}
                  placeholder="Voer uw wachtwoord in"
                  disabled={isLoading || isRetrying}
                  autoComplete="current-password"
                  aria-describedby={error ? "login-error" : undefined}
                  aria-invalid={errorType === 'validation' || errorType === 'auth'}
                  aria-label="Password"
                />
                <button
                  type="button"
                  onClick={() => setShowPassword(!showPassword)}
                  className="absolute inset-y-0 right-0 pr-3 flex items-center text-gray-400 hover:text-gray-600 focus:outline-none focus:ring-2 focus:ring-green-500 rounded"
                  disabled={isLoading || isRetrying}
                  aria-label={showPassword ? "Hide password" : "Show password"}
                  tabIndex={0}
                >
                  {showPassword ? (
                    <EyeOff className="h-5 w-5" />
                  ) : (
                    <Eye className="h-5 w-5" />
                  )}
                </button>
              </div>
            </div>

            {/* Submit Button */}
            <button
              type="submit"
              disabled={isLoading || isRetrying || !formData.username || !formData.password}
              className="w-full flex justify-center items-center px-4 py-3 border border-transparent text-sm font-medium rounded-lg text-white bg-gradient-to-r from-green-600 to-blue-600 hover:from-green-700 hover:to-blue-700 focus:outline-none focus:ring-2 focus:ring-offset-2 focus:ring-green-500 disabled:opacity-50 disabled:cursor-not-allowed transition-all duration-200"
              aria-describedby={error ? "login-error" : undefined}
              aria-label={isLoading || isRetrying ? "Logging in, please wait" : "Log in to your account"}
            >
              {isLoading || isRetrying ? (
                <div className="flex items-center">
                  <Loader2 className="h-4 w-4 animate-spin mr-2" />
                  {isRetrying ? 'Retrying...' : 'Inloggen...'}
                </div>
              ) : (
                <div className="flex items-center">
                  <LogIn className="h-4 w-4 mr-2" />
                  Inloggen
                </div>
              )}
            </button>

            {/* Forgot Password Button */}
            <button
              type="button"
              onClick={() => setShowForgotPassword(true)}
              className="w-full text-blue-600 hover:text-blue-800 text-sm font-medium py-2 transition-colors"
              disabled={isLoading}
            >
              Wachtwoord vergeten?
            </button>
          </form>

          {/* Demo Credentials */}
          <div className="mt-6 p-4 bg-gray-50 rounded-lg">
            <h3 className="text-sm font-medium text-gray-700 mb-2">Demo Toegangscodes:</h3>
            <div className="text-xs text-gray-600 space-y-1">
              <div><strong>Beheerder:</strong> admin / admin123</div>
              <div><strong>Medewerker:</strong> employee / employee123</div>
              <div><strong>Klant:</strong> client / client123</div>
            </div>
          </div>
        </div>

        {/* Footer */}
        <div className="text-center text-xs text-gray-500">
          <p>© 2025 Landschapsarchitectuur Tool</p>
          <p>Veilig en professioneel projectbeheer</p>
        </div>
      </div>
    </div>
  );
};

export default Login;<|MERGE_RESOLUTION|>--- conflicted
+++ resolved
@@ -26,9 +26,6 @@
 
   const navigate = useNavigate();
   const location = useLocation();
-<<<<<<< HEAD
-  const { t: _t } = useLanguage();
-=======
 
   // Error analytics logging
   const logError = (errorType, errorMessage, context = {}) => {
@@ -48,7 +45,6 @@
     // In production, this would send to analytics service
     // analytics.track('login_error', errorData);
   };
->>>>>>> 4ce6d175
 
   // Check for success messages from URL params (e.g., after password reset)
   useEffect(() => {
