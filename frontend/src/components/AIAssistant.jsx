--- conflicted
+++ resolved
@@ -149,24 +149,8 @@
       timestamp: new Date()
     }
     setMessages([welcomeMessage])
-<<<<<<< HEAD
-    loadInitialData, [loadInitialData]()
-  }, [language])
-
-  // Load initial data for insights
-  const loadInitialData = async () => {
-    try {
-      // Generate initial insights
-      await generateInsights()
-      await generatePlantRecommendations()
-    } catch (error) {
-      console.error('Error loading initial data:', error)
-    }
-  }
-=======
     loadInitialData()
   }, [language, loadInitialData])
->>>>>>> 4ce6d175
 
   // Send message to AI
   const sendMessage = async () => {
