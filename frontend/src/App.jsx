import { useState, useEffect, Suspense, lazy } from 'react'
import { BrowserRouter as Router, Routes, Route, Navigate } from 'react-router-dom'
import { Toaster } from 'react-hot-toast'
import ResponsiveSidebar from './components/ResponsiveSidebar'
import Header from './components/Header'
import Login from './components/Login'
import Register from './components/Register'
import ErrorBoundary from './components/ErrorBoundary'
import authService from './services/authService'
import toast from 'react-hot-toast'
import { LanguageProvider, useLanguage } from './i18n/LanguageProvider'

// Dynamic imports for route components
const Dashboard = lazy(() => import('./components/Dashboard'))
const Suppliers = lazy(() => import('./components/Suppliers'))
const Plants = lazy(() => import('./components/Plants'))
const Products = lazy(() => import('./components/Products'))
const Clients = lazy(() => import('./components/Clients'))
const Projects = lazy(() => import('./components/Projects'))
const PlantRecommendations = lazy(() => import('./components/PlantRecommendations'))
const Reports = lazy(() => import('./components/Reports'))
const AIAssistant = lazy(() => import('./components/AIAssistant'))
const InvoiceQuoteManager = lazy(() => import('./components/InvoiceQuoteManager'))
const Photos = lazy(() => import('./components/Photos'))
const ProjectTimeline = lazy(() => import('./components/ProjectTimeline'))
const Settings = lazy(() => import('./components/Settings'))
const UserManagement = lazy(() => import('./components/UserManagement'))
const PasswordReset = lazy(() => import('./components/PasswordReset'))
import './unified-professional-styles.css'
import './enhanced_sidebar_styles.css'

// Main App component with authentication and routing
function AppContent() {
  const { t } = useLanguage()
  const [sidebarOpen, setSidebarOpen] = useState(false)
  const [user, setUser] = useState(null)
  const [authLoading, setAuthLoading] = useState(true)
  const [loginError, setLoginError] = useState('')

  const toggleSidebar = () => setSidebarOpen(!sidebarOpen)
  const closeSidebar = () => setSidebarOpen(false)

  // Check authentication status on app load
  useEffect(() => {
    checkAuthStatus()
  }, [])

  const checkAuthStatus = async () => {
    try {
      const authStatus = await authService.checkAuthStatus()
      if (authStatus.authenticated) {
        setUser(authStatus.user)
      }
    } catch (error) {
      console.error('Auth status check failed:', error)
    } finally {
      setAuthLoading(false)
    }
  }

  const handleLogin = async (credentials) => {
    try {
      setLoginError('')
      const response = await authService.login(credentials)
      setUser(response.user)
      
      const welcomeMessage = t('auth.welcome', `Welcome back, ${response.user.username}!`)
        .replace('{username}', response.user.username)
      
      toast.success(welcomeMessage)
    } catch (_error) {
      const errorMessage = t('auth.loginFailed', 'Login failed. Please check your credentials.')
      
      setLoginError(errorMessage)
      toast.error(errorMessage)
    }
  }

  const handleLogout = async () => {
    try {
      await authService.logout()
      setUser(null)
      
      const logoutMessage = t('auth.logoutSuccess', 'Successfully logged out')
      
      toast.success(logoutMessage)
    } catch (error) {
      console.error('Logout error:', error)
      // Force logout on client side even if server request fails
      setUser(null)
    }
  }

  // Handle responsive behavior
  useEffect(() => {
    const handleResize = () => {
      // Close sidebar on mobile when resizing to desktop
      if (window.innerWidth >= 1024 && sidebarOpen) {
        // On desktop, we can keep it open or closed based on user preference
        // For now, let's keep the current state
      }
    }

    window.addEventListener('resize', handleResize)
    return () => window.removeEventListener('resize', handleResize)
  }, [sidebarOpen])

  // Close sidebar when route changes on mobile
  useEffect(() => {
    const handleRouteChange = () => {
      if (window.innerWidth < 1024) {
        closeSidebar()
      }
    }

    // Listen for route changes
    window.addEventListener('popstate', handleRouteChange)
    return () => window.removeEventListener('popstate', handleRouteChange)
  }, [])

  return (
    <ErrorBoundary>
      <Router>
        <AuthenticatedApp 
          user={user}
          authLoading={authLoading}
          loginError={loginError}
          handleLogin={handleLogin}
          handleLogout={handleLogout}
          sidebarOpen={sidebarOpen}
          toggleSidebar={toggleSidebar}
          closeSidebar={closeSidebar}
        />
      </Router>
    </ErrorBoundary>
  )
}

// Component that handles authentication inside Router context
function AuthenticatedApp({ 
  user, 
  authLoading, 
  loginError, 
  handleLogin, 
  handleLogout, 
  sidebarOpen, 
  toggleSidebar, 
  closeSidebar 
}) {
  const { t } = useLanguage()

  // Show loading spinner while checking authentication
  if (authLoading) {
    return (
      <div className="min-h-screen bg-gradient-to-br from-green-50 via-white to-blue-50 flex items-center justify-center">
        <div className="text-center">
          <div className="animate-spin rounded-full h-12 w-12 border-b-2 border-green-600 mx-auto mb-4"></div>
          <p className="text-gray-600">
            {t('common.loading', 'Loading...')}
          </p>
        </div>
      </div>
    )
  }

  // Show login/register screen if not authenticated
  if (!user) {
    return (
<<<<<<< HEAD
      <Routes>
        <Route path="/register" element={<Register />} />
        <Route path="*" element={<Login onLogin={handleLogin} error={loginError} />} />
      </Routes>
=======
      <div className="min-h-screen bg-gradient-to-br from-green-50 via-white to-blue-50">
        <Routes>
          <Route path="/login" element={<Login onLogin={handleLogin} error={loginError} />} />
          <Route path="*" element={<Navigate to="/login" replace />} />
        </Routes>
      </div>
>>>>>>> 1464940a
    )
  }

  return (
      <div className="min-h-screen bg-gray-50">
        {/* Responsive Sidebar */}
        <ResponsiveSidebar 
          isOpen={sidebarOpen} 
          onClose={closeSidebar}
          user={user}
        />
        
        {/* Main content area */}
        <div className={`main-content ${sidebarOpen ? 'sidebar-open' : ''}`}>
          {/* Header */}
          <div className="header-container">
            <Header 
              onMenuClick={toggleSidebar}
              sidebarOpen={sidebarOpen}
              user={user}
              onLogout={handleLogout}
            />
          </div>
          
          {/* Main content */}
          <main className="p-4 sm:p-6">
            <Suspense fallback={
              <div className="flex items-center justify-center h-64">
                <div className="animate-spin rounded-full h-12 w-12 border-b-2 border-green-600"></div>
                <span className="ml-3 text-gray-600">
                  {t('common.loading', 'Loading...')}
                </span>
              </div>
            }>
              <Routes>
                <Route path="/" element={<Navigate to="/dashboard" replace />} />
                <Route path="/login" element={<Login onLogin={handleLogin} error={loginError} />} />
                <Route path="/dashboard" element={<Dashboard user={user} />} />
                <Route path="/suppliers" element={<Suppliers user={user} />} />
                <Route path="/plants" element={<Plants user={user} />} />
                <Route path="/products" element={<Products user={user} />} />
                <Route path="/clients" element={<Clients user={user} />} />
                <Route path="/projects" element={<Projects user={user} />} />
                <Route path="/plant-recommendations" element={<PlantRecommendations user={user} />} />
                <Route path="/reports" element={<Reports user={user} />} />
                <Route path="/ai-assistant" element={<AIAssistant user={user} />} />
                <Route path="/invoices" element={<InvoiceQuoteManager user={user} />} />
                <Route path="/photos" element={<Photos user={user} />} />
                <Route path="/timeline" element={<ProjectTimeline user={user} />} />
                <Route path="/settings" element={<Settings user={user} />} />
                <Route path="/users" element={<UserManagement user={user} />} />
              </Routes>
            </Suspense>
          </main>
        </div>
        
        {/* Toast notifications */}
        <Toaster 
          position="top-right"
          toastOptions={{
            duration: 4000,
            style: {
              background: '#363636',
              color: '#fff',
            },
            success: {
              duration: 3000,
              theme: {
                primary: '#059669',
                secondary: '#fff',
              },
            },
            error: {
              duration: 5000,
              theme: {
                primary: '#dc2626',
                secondary: '#fff',
              },
            },
          }}
        />
      </div>
  )
}

// Main App wrapper with Language Provider
function App() {
  return (
    <LanguageProvider>
      <AppContent />
    </LanguageProvider>
  )
}

export default App
<|MERGE_RESOLUTION|>--- conflicted
+++ resolved
@@ -166,19 +166,13 @@
   // Show login/register screen if not authenticated
   if (!user) {
     return (
-<<<<<<< HEAD
-      <Routes>
-        <Route path="/register" element={<Register />} />
-        <Route path="*" element={<Login onLogin={handleLogin} error={loginError} />} />
-      </Routes>
-=======
       <div className="min-h-screen bg-gradient-to-br from-green-50 via-white to-blue-50">
         <Routes>
           <Route path="/login" element={<Login onLogin={handleLogin} error={loginError} />} />
+          <Route path="/register" element={<Register />} />
           <Route path="*" element={<Navigate to="/login" replace />} />
         </Routes>
       </div>
->>>>>>> 1464940a
     )
   }
 
