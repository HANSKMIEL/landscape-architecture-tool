--- conflicted
+++ resolved
@@ -70,11 +70,7 @@
       toast.success(welcomeMessage)
     } catch (error) {
       const errorMessage = t('auth.loginFailed', 'Login failed. Please check your credentials.')
-<<<<<<< HEAD
-      
-=======
-
->>>>>>> 4ce6d175
+
       console.error('Login error:', error)
       setLoginError(errorMessage)
       toast.error(errorMessage)
@@ -182,58 +178,6 @@
   }
 
   return (
-<<<<<<< HEAD
-        <div className="min-h-screen bg-gray-50">
-        {/* Responsive Sidebar */}
-        <ResponsiveSidebar 
-          isOpen={sidebarOpen} 
-          onClose={closeSidebar}
-          user={user}
-        />
-        
-        {/* Main content area */}
-        <div className={`main-content ${sidebarOpen ? 'sidebar-open' : ''}`}>
-          {/* Header */}
-          <div className="header-container">
-            <Header 
-              onMenuClick={toggleSidebar}
-              sidebarOpen={sidebarOpen}
-              user={user}
-              onLogout={handleLogout}
-            />
-          </div>
-          
-          {/* Main content */}
-          <main className="p-4 sm:p-6">
-            <Suspense fallback={
-              <div className="flex items-center justify-center h-64">
-                <div className="animate-spin rounded-full h-12 w-12 border-b-2 border-green-600"></div>
-                <span className="ml-3 text-gray-600">
-                  {t('common.loading', 'Loading...')}
-                </span>
-              </div>
-            }>
-              <Routes>
-                <Route path="/" element={<Navigate to="/dashboard" replace />} />
-                <Route path="/dashboard" element={<Dashboard user={user} />} />
-                <Route path="/suppliers" element={<Suppliers user={user} />} />
-                <Route path="/plants" element={<Plants user={user} />} />
-                <Route path="/products" element={<Products user={user} />} />
-                <Route path="/clients" element={<Clients user={user} />} />
-                <Route path="/projects" element={<Projects user={user} />} />
-                <Route path="/plant-recommendations" element={<PlantRecommendations user={user} />} />
-                <Route path="/reports" element={<Reports user={user} />} />
-                <Route path="/ai-assistant" element={<AIAssistant user={user} />} />
-                <Route path="/invoices" element={<InvoiceQuoteManager user={user} />} />
-                <Route path="/photos" element={<Photos user={user} />} />
-                <Route path="/timeline" element={<ProjectTimeline user={user} />} />
-                <Route path="/settings" element={<Settings user={user} />} />
-                <Route path="/users" element={<UserManagement user={user} />} />
-                <Route path="/password-reset" element={<PasswordReset />} />
-              </Routes>
-            </Suspense>
-          </main>
-=======
     <div className="min-h-screen bg-gray-50">
       {/* Responsive Sidebar */}
       <ResponsiveSidebar
@@ -252,7 +196,6 @@
             user={user}
             onLogout={handleLogout}
           />
->>>>>>> 4ce6d175
         </div>
 
         {/* Main content */}
