import { defineConfig } from 'vitest/config'
import react from '@vitejs/plugin-react'
import path from 'path'
import { fileURLToPath } from 'url'

const __dirname = path.dirname(fileURLToPath(import.meta.url))

export default defineConfig({
  plugins: [react()],
  test: {
    environment: 'jsdom',
    setupFiles: ['./src/test/setup.js'],
    globals: true,
    coverage: {
      provider: 'v8',
<<<<<<< HEAD
      reporter: ['text', 'json', 'json-summary', 'html', 'lcov'],
      reportsDirectory: './coverage',
      exclude: [
        'node_modules/',
        'dist/',
        'coverage/',
        '**/*.test.{js,jsx}',
        '**/*.config.{js,jsx}',
        'src/test/',
        'scripts/',
        '.eslintrc.js'
      ],
      thresholds: {
        lines: 85,
        functions: 85,
        branches: 80,
        statements: 85
=======
      reporter: ['text', 'json', 'html'],
      reportsDirectory: './coverage',
      exclude: [
        'node_modules/',
        'src/test/',
        '**/*.{test,spec}.{js,jsx}',
        '**/vite.config.js',
        '**/vitest.config.js',
        'src/main.jsx',
        'dist/'
      ],
      thresholds: {
        global: {
          branches: 80,
          functions: 80,
          lines: 80,
          statements: 80
        },
        'src/components/': {
          branches: 90,
          functions: 90,
          lines: 90,
          statements: 90
        },
        'src/lib/': {
          branches: 95,
          functions: 95,
          lines: 95,
          statements: 95
        }
>>>>>>> b7ca5faf
      }
    }
  },
  resolve: {
    alias: {
      "@": path.resolve(__dirname, "./src"),
    },
  },
})<|MERGE_RESOLUTION|>--- conflicted
+++ resolved
@@ -13,7 +13,6 @@
     globals: true,
     coverage: {
       provider: 'v8',
-<<<<<<< HEAD
       reporter: ['text', 'json', 'json-summary', 'html', 'lcov'],
       reportsDirectory: './coverage',
       exclude: [
@@ -21,27 +20,12 @@
         'dist/',
         'coverage/',
         '**/*.test.{js,jsx}',
+        '**/*.spec.{js,jsx}',
         '**/*.config.{js,jsx}',
         'src/test/',
         'scripts/',
-        '.eslintrc.js'
-      ],
-      thresholds: {
-        lines: 85,
-        functions: 85,
-        branches: 80,
-        statements: 85
-=======
-      reporter: ['text', 'json', 'html'],
-      reportsDirectory: './coverage',
-      exclude: [
-        'node_modules/',
-        'src/test/',
-        '**/*.{test,spec}.{js,jsx}',
-        '**/vite.config.js',
-        '**/vitest.config.js',
-        'src/main.jsx',
-        'dist/'
+        '.eslintrc.js',
+        'src/main.jsx'
       ],
       thresholds: {
         global: {
@@ -62,7 +46,6 @@
           lines: 95,
           statements: 95
         }
->>>>>>> b7ca5faf
       }
     }
   },
