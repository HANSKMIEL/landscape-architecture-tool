import { defineConfig } from 'vite'
import react from '@vitejs/plugin-react'
import path from 'path'
import { fileURLToPath } from 'url'

const __dirname = path.dirname(fileURLToPath(import.meta.url))

// https://vitejs.dev/config/
export default defineConfig(({ _command, mode }) => {
<<<<<<< HEAD
  // Load environment variables based on mode
  const env = loadEnv(mode, process.cwd(), '')
  
=======
>>>>>>> 4ce6d175
  // Determine base path based on environment
  let basePath = '/'
  if (mode === 'demo') {
    basePath = '/landscape-architecture-tool/'
  }
  
  // Determine if we're building for GitHub Pages
  const isGitHubPages = mode === 'demo'
  
  console.log(`Building for mode: ${mode}, base path: ${basePath}, GitHub Pages: ${isGitHubPages}`)
  
  return {
    plugins: [react()],
    base: basePath,
    define: {
      // Make environment variables available in the app
      'import.meta.env.VITE_BUILD_MODE': JSON.stringify(mode),
      'import.meta.env.VITE_IS_GITHUB_PAGES': JSON.stringify(isGitHubPages),
    },
    resolve: {
      alias: {
        "@": path.resolve(__dirname, "./src"),
      },
    },
    server: {
      port: 5174,
      host: true,
      proxy: {
        '/api': {
          target: 'http://127.0.0.1:5000',
          changeOrigin: true,
          secure: false
        }
      }
    },
    build: {
      outDir: 'dist',
      sourcemap: mode !== 'production',
      // Enable cache busting with hashed filenames
      assetsInlineLimit: 0,
      rollupOptions: {
        output: {
          // Add hash to filenames for cache busting
          entryFileNames: 'assets/[name]-[hash].js',
          chunkFileNames: 'assets/[name]-[hash].js',
          assetFileNames: 'assets/[name]-[hash].[ext]',
          manualChunks: {
            // Vendor chunk for React and router
            vendor: ['react', 'react-dom', 'react-router-dom'],
            // UI components chunk
            ui: ['@radix-ui/react-accordion', '@radix-ui/react-alert-dialog', '@radix-ui/react-avatar', 
                '@radix-ui/react-checkbox', '@radix-ui/react-collapsible', '@radix-ui/react-context-menu',
                '@radix-ui/react-dialog', '@radix-ui/react-dropdown-menu', '@radix-ui/react-hover-card',
                '@radix-ui/react-label', '@radix-ui/react-menubar', '@radix-ui/react-navigation-menu',
                '@radix-ui/react-popover', '@radix-ui/react-progress', '@radix-ui/react-radio-group',
                '@radix-ui/react-scroll-area', '@radix-ui/react-select', '@radix-ui/react-separator',
                '@radix-ui/react-slider', '@radix-ui/react-slot', '@radix-ui/react-switch',
                '@radix-ui/react-tabs', '@radix-ui/react-toast', '@radix-ui/react-toggle',
                '@radix-ui/react-toggle-group', '@radix-ui/react-tooltip'],
            // Charts and visualization
            charts: ['recharts'],
            // Icons
            icons: ['lucide-react'],
            // Utilities
            utils: ['class-variance-authority', 'clsx', 'tailwind-merge', 'date-fns', 'react-day-picker', 'react-hot-toast', 'sonner']
          }
        }
      }
    },
    css: {
      // Remove PostCSS configuration entirely
    },
  }
})<|MERGE_RESOLUTION|>--- conflicted
+++ resolved
@@ -7,12 +7,6 @@
 
 // https://vitejs.dev/config/
 export default defineConfig(({ _command, mode }) => {
-<<<<<<< HEAD
-  // Load environment variables based on mode
-  const env = loadEnv(mode, process.cwd(), '')
-  
-=======
->>>>>>> 4ce6d175
   // Determine base path based on environment
   let basePath = '/'
   if (mode === 'demo') {
