--- conflicted
+++ resolved
@@ -17,10 +17,7 @@
 logger = logging.getLogger(__name__)
 
 auth_bp = Blueprint("auth", __name__)
-<<<<<<< HEAD
-=======
-
->>>>>>> a237d9ac
+
 
 # Pydantic schemas for validation
 class LoginSchema(BaseModel):
@@ -47,10 +44,7 @@
     phone: str | None = None
     company: str | None = None
     notes: str | None = None
-<<<<<<< HEAD
-=======
-
->>>>>>> a237d9ac
+
 
 class UserUpdateSchema(BaseModel):
     username: str | None = None
@@ -62,17 +56,11 @@
     company: str | None = None
     notes: str | None = None
     is_active: bool | None = None
-<<<<<<< HEAD
+
 
 class BulkUserSchema(BaseModel):
     users: list[UserCreateSchema]
-=======
-
-
-class BulkUserSchema(BaseModel):
-    users: list[UserCreateSchema]
-
->>>>>>> a237d9ac
+
 
 class ChangePasswordSchema(BaseModel):
     current_password: str
@@ -87,20 +75,12 @@
     def decorated_function(*args, **kwargs):
         if "user_id" not in session:
             return jsonify({"error": "Authentication required"}), 401
-<<<<<<< HEAD
-        
-=======
-
->>>>>>> a237d9ac
+
         user = User.query.get(session["user_id"])
         if not user or not user.is_active:
             session.clear()
             return jsonify({"error": "Invalid session"}), 401
-<<<<<<< HEAD
-        
-=======
-
->>>>>>> a237d9ac
+
         return f(*args, **kwargs)
 
     return decorated_function
@@ -116,36 +96,22 @@
         def decorated_function(*args, **kwargs):
             if "user_id" not in session:
                 return jsonify({"error": "Authentication required"}), 401
-<<<<<<< HEAD
-            
-=======
-
->>>>>>> a237d9ac
+
             user = User.query.get(session["user_id"])
             if not user or not user.is_active:
                 session.clear()
                 return jsonify({"error": "Invalid session"}), 401
-<<<<<<< HEAD
-            
+
             if not user.has_permission(required_role):
                 return jsonify({"error": "Insufficient permissions"}), 403
-            
-=======
-
-            if not user.has_permission(required_role):
-                return jsonify({"error": "Insufficient permissions"}), 403
-
->>>>>>> a237d9ac
+
             return f(*args, **kwargs)
 
         return decorated_function
 
     return decorator
 
-<<<<<<< HEAD
-=======
-
->>>>>>> a237d9ac
+
 @auth_bp.route("/auth/login", methods=["POST"])
 def login():
     """Enhanced user login with account locking"""
@@ -153,11 +119,7 @@
         data = request.get_json()
         if not data:
             return jsonify({"error": "No data provided"}), 400
-<<<<<<< HEAD
-        
-=======
-
->>>>>>> a237d9ac
+
         schema = LoginSchema(**data)
 
         # Find user by username or email
@@ -166,17 +128,6 @@
         if not user:
             logger.warning(f"Login attempt with non-existent user: {schema.username}")
             return jsonify({"error": "Invalid credentials"}), 401
-<<<<<<< HEAD
-        
-        if not user.is_active:
-            logger.warning(f"Login attempt with inactive user: {user.username}")
-            return jsonify({"error": "Account is deactivated"}), 401
-        
-        if user.is_account_locked():
-            logger.warning(f"Login attempt with locked account: {user.username}")
-            return jsonify({"error": "Account is temporarily locked due to failed login attempts"}), 423
-        
-=======
 
         if not user.is_active:
             logger.warning(f"Login attempt with inactive user: {user.username}")
@@ -189,17 +140,12 @@
                 423,
             )
 
->>>>>>> a237d9ac
         if not user.check_password(schema.password):
             user.record_failed_login()
             db.session.commit()
             logger.warning(f"Failed login attempt for user: {user.username}")
             return jsonify({"error": "Invalid credentials"}), 401
-<<<<<<< HEAD
-        
-=======
-
->>>>>>> a237d9ac
+
         # Successful login
         user.record_successful_login()
 
@@ -213,25 +159,12 @@
         user_session = UserSession(
             user_id=user.id,
             ip_address=request.remote_addr,
-<<<<<<< HEAD
-            user_agent=request.headers.get("User-Agent")
-=======
             user_agent=request.headers.get("User-Agent"),
->>>>>>> a237d9ac
         )
         db.session.add(user_session)
         db.session.commit()
 
         logger.info(f"Successful login for user: {user.username}")
-<<<<<<< HEAD
-        
-        return jsonify({
-            "message": "Login successful",
-            "user": user.to_dict(),
-            "session_token": user_session.session_token
-        }), 200
-        
-=======
 
         return (
             jsonify(
@@ -244,16 +177,12 @@
             200,
         )
 
->>>>>>> a237d9ac
     except ValidationError as e:
         return jsonify({"error": "Invalid input", "details": e.errors()}), 400
     except Exception as e:
         logger.error(f"Login error: {e!s}")
         return jsonify({"error": "Internal server error"}), 500
-<<<<<<< HEAD
-=======
-
->>>>>>> a237d9ac
+
 
 @auth_bp.route("/auth/logout", methods=["POST"])
 @require_auth
@@ -261,33 +190,20 @@
     """User logout"""
     try:
         user_id = session.get("user_id")
-<<<<<<< HEAD
-        
-=======
-
->>>>>>> a237d9ac
+
         # Invalidate all user sessions
         UserSession.query.filter_by(user_id=user_id, is_active=True).update({"is_active": False})
         db.session.commit()
 
         session.clear()
-<<<<<<< HEAD
-        
+
         return jsonify({"message": "Logout successful"}), 200
-        
-=======
-
-        return jsonify({"message": "Logout successful"}), 200
-
->>>>>>> a237d9ac
+
     except Exception as e:
         logger.error(f"Logout error: {e!s}")
         return jsonify({"error": "Internal server error"}), 500
 
-<<<<<<< HEAD
-=======
-
->>>>>>> a237d9ac
+
 @auth_bp.route("/auth/me", methods=["GET"])
 @require_auth
 def get_current_user():
@@ -295,19 +211,12 @@
     try:
         user = User.query.get(session["user_id"])
         return jsonify({"user": user.to_dict()}), 200
-<<<<<<< HEAD
-        
-=======
-
->>>>>>> a237d9ac
+
     except Exception as e:
         logger.error(f"Get current user error: {e!s}")
         return jsonify({"error": "Internal server error"}), 500
 
-<<<<<<< HEAD
-=======
-
->>>>>>> a237d9ac
+
 @auth_bp.route("/auth/change-password", methods=["POST"])
 @require_auth
 def change_password():
@@ -315,43 +224,25 @@
     try:
         data = request.get_json()
         schema = ChangePasswordSchema(**data)
-<<<<<<< HEAD
-        
+
         user = User.query.get(session["user_id"])
-        
+
         if not user.check_password(schema.current_password):
             return jsonify({"error": "Current password is incorrect"}), 400
-        
-=======
-
-        user = User.query.get(session["user_id"])
-
-        if not user.check_password(schema.current_password):
-            return jsonify({"error": "Current password is incorrect"}), 400
-
->>>>>>> a237d9ac
+
         user.set_password(schema.new_password)
         db.session.commit()
 
         logger.info(f"Password changed for user: {user.username}")
-<<<<<<< HEAD
-        
+
         return jsonify({"message": "Password changed successfully"}), 200
-        
-=======
-
-        return jsonify({"message": "Password changed successfully"}), 200
-
->>>>>>> a237d9ac
+
     except ValidationError as e:
         return jsonify({"error": "Invalid input", "details": e.errors()}), 400
     except Exception as e:
         logger.error(f"Change password error: {e!s}")
         return jsonify({"error": "Internal server error"}), 500
-<<<<<<< HEAD
-=======
-
->>>>>>> a237d9ac
+
 
 @auth_bp.route("/auth/forgot-password", methods=["POST"])
 def forgot_password():
@@ -372,21 +263,6 @@
 
             # In production, don't return the token
             if current_app.config.get("TESTING") or current_app.config.get("DEBUG"):
-<<<<<<< HEAD
-                return jsonify({
-                    "message": "Password reset token generated",
-                    "reset_token": reset_token  # Only for testing
-                }), 200
-            return jsonify({
-                "message": "If the email exists, a password reset link has been sent"
-            }), 200
-        
-        # Always return success to prevent email enumeration
-        return jsonify({
-            "message": "If the email exists, a password reset link has been sent"
-        }), 200
-        
-=======
                 return (
                     jsonify(
                         {
@@ -404,16 +280,12 @@
         # Always return success to prevent email enumeration
         return jsonify({"message": "If the email exists, a password reset link has been sent"}), 200
 
->>>>>>> a237d9ac
     except ValidationError as e:
         return jsonify({"error": "Invalid input", "details": e.errors()}), 400
     except Exception as e:
         logger.error(f"Forgot password error: {e!s}")
         return jsonify({"error": "Internal server error"}), 500
-<<<<<<< HEAD
-=======
-
->>>>>>> a237d9ac
+
 
 @auth_bp.route("/auth/reset-password", methods=["POST"])
 def reset_password():
@@ -426,41 +298,25 @@
 
         if not user or not user.verify_reset_token(schema.token):
             return jsonify({"error": "Invalid or expired reset token"}), 400
-<<<<<<< HEAD
-        
-=======
-
->>>>>>> a237d9ac
+
         user.set_password(schema.new_password)
         user.clear_reset_token()
         db.session.commit()
 
         logger.info(f"Password reset completed for user: {user.username}")
-<<<<<<< HEAD
-        
+
         return jsonify({"message": "Password reset successful"}), 200
-        
-=======
-
-        return jsonify({"message": "Password reset successful"}), 200
-
->>>>>>> a237d9ac
+
     except ValidationError as e:
         return jsonify({"error": "Invalid input", "details": e.errors()}), 400
     except Exception as e:
         logger.error(f"Reset password error: {e!s}")
         return jsonify({"error": "Internal server error"}), 500
-<<<<<<< HEAD
+
 
 # User Management Routes (Admin only)
 
-=======
-
-
-# User Management Routes (Admin only)
-
-
->>>>>>> a237d9ac
+
 @auth_bp.route("/users", methods=["GET"])
 @require_role("admin")
 def list_users():
@@ -470,11 +326,7 @@
         per_page = request.args.get("per_page", 20, type=int)
         search = request.args.get("search", "")
         role_filter = request.args.get("role", "")
-<<<<<<< HEAD
-        
-=======
-
->>>>>>> a237d9ac
+
         query = User.query
 
         if search:
@@ -502,27 +354,12 @@
             ),
             200,
         )
-<<<<<<< HEAD
-        
-        return jsonify({
-            "users": [user.to_dict(include_sensitive=True) for user in users.items],
-            "total": users.total,
-            "pages": users.pages,
-            "current_page": page,
-            "per_page": per_page
-        }), 200
-        
-=======
-
->>>>>>> a237d9ac
+
     except Exception as e:
         logger.error(f"List users error: {e!s}")
         return jsonify({"error": "Internal server error"}), 500
 
-<<<<<<< HEAD
-=======
-
->>>>>>> a237d9ac
+
 @auth_bp.route("/users", methods=["POST"])
 @require_role("admin")
 def create_user():
@@ -536,11 +373,7 @@
 
         if existing_user:
             return jsonify({"error": "Username or email already exists"}), 409
-<<<<<<< HEAD
-        
-=======
-
->>>>>>> a237d9ac
+
         # Create user
         user = User(
             username=schema.username,
@@ -558,28 +391,16 @@
         db.session.commit()
 
         logger.info(f"User created: {user.username} by {session.get('username')}")
-<<<<<<< HEAD
-        
-        return jsonify({
-            "message": "User created successfully",
-            "user": user.to_dict()
-        }), 201
-        
-=======
 
         return jsonify({"message": "User created successfully", "user": user.to_dict()}), 201
 
->>>>>>> a237d9ac
     except ValidationError as e:
         return jsonify({"error": "Invalid input", "details": e.errors()}), 400
     except Exception as e:
         logger.error(f"Create user error: {e!s}")
         return jsonify({"error": "Internal server error"}), 500
 
-<<<<<<< HEAD
-=======
-
->>>>>>> a237d9ac
+
 @auth_bp.route("/users/<int:user_id>", methods=["PUT"])
 @require_role("admin")
 def update_user(user_id):
@@ -597,28 +418,16 @@
         db.session.commit()
 
         logger.info(f"User updated: {user.username} by {session.get('username')}")
-<<<<<<< HEAD
-        
-        return jsonify({
-            "message": "User updated successfully",
-            "user": user.to_dict()
-        }), 200
-        
-=======
 
         return jsonify({"message": "User updated successfully", "user": user.to_dict()}), 200
 
->>>>>>> a237d9ac
     except ValidationError as e:
         return jsonify({"error": "Invalid input", "details": e.errors()}), 400
     except Exception as e:
         logger.error(f"Update user error: {e!s}")
         return jsonify({"error": "Internal server error"}), 500
 
-<<<<<<< HEAD
-=======
-
->>>>>>> a237d9ac
+
 @auth_bp.route("/users/<int:user_id>", methods=["DELETE"])
 @require_role("admin")
 def delete_user(user_id):
@@ -629,32 +438,19 @@
         # Prevent deleting self
         if user.id == session.get("user_id"):
             return jsonify({"error": "Cannot delete your own account"}), 400
-<<<<<<< HEAD
-        
-=======
-
->>>>>>> a237d9ac
+
         username = user.username
         db.session.delete(user)
         db.session.commit()
 
         logger.info(f"User deleted: {username} by {session.get('username')}")
-<<<<<<< HEAD
-        
+
         return jsonify({"message": "User deleted successfully"}), 200
-        
+
     except Exception as e:
         logger.error(f"Delete user error: {e!s}")
         return jsonify({"error": "Internal server error"}), 500
-=======
-
-        return jsonify({"message": "User deleted successfully"}), 200
-
-    except Exception as e:
-        logger.error(f"Delete user error: {e!s}")
-        return jsonify({"error": "Internal server error"}), 500
-
->>>>>>> a237d9ac
+
 
 @auth_bp.route("/users/bulk-import", methods=["POST"])
 @require_role("admin")
@@ -663,25 +459,14 @@
     try:
         if "file" not in request.files:
             return jsonify({"error": "No file provided"}), 400
-<<<<<<< HEAD
-        
+
         file = request.files["file"]
         if file.filename == "":
             return jsonify({"error": "No file selected"}), 400
-        
+
         if not file.filename.lower().endswith(".csv"):
             return jsonify({"error": "File must be a CSV"}), 400
-        
-=======
-
-        file = request.files["file"]
-        if file.filename == "":
-            return jsonify({"error": "No file selected"}), 400
-
-        if not file.filename.lower().endswith(".csv"):
-            return jsonify({"error": "File must be a CSV"}), 400
-
->>>>>>> a237d9ac
+
         # Read CSV content
         stream = io.StringIO(file.stream.read().decode("UTF8"), newline=None)
         csv_input = csv.DictReader(stream)
@@ -715,11 +500,7 @@
                     last_name=row.get("last_name"),
                     phone=row.get("phone"),
                     company=row.get("company"),
-<<<<<<< HEAD
-                    notes=row.get("notes")
-=======
                     notes=row.get("notes"),
->>>>>>> a237d9ac
                 )
 
                 db.session.add(user)
@@ -727,26 +508,11 @@
 
             except Exception as e:
                 errors.append(f"Row {row_num}: {e!s}")
-<<<<<<< HEAD
-        
-=======
-
->>>>>>> a237d9ac
+
         if created_users:
             db.session.commit()
 
         logger.info(f"Bulk import completed: {len(created_users)} users created by {session.get('username')}")
-<<<<<<< HEAD
-        
-        return jsonify({
-            "message": "Bulk import completed",
-            "created_users": created_users,
-            "errors": errors,
-            "total_created": len(created_users),
-            "total_errors": len(errors)
-        }), 200
-        
-=======
 
         return (
             jsonify(
@@ -761,15 +527,11 @@
             200,
         )
 
->>>>>>> a237d9ac
     except Exception as e:
         logger.error(f"Bulk import error: {e!s}")
         return jsonify({"error": "Internal server error"}), 500
 
-<<<<<<< HEAD
-=======
-
->>>>>>> a237d9ac
+
 @auth_bp.route("/users/<int:user_id>/reset-password", methods=["POST"])
 @require_role("admin")
 def admin_reset_user_password(user_id):
@@ -783,14 +545,6 @@
         db.session.commit()
 
         logger.info(f"Password reset for user: {user.username} by admin: {session.get('username')}")
-<<<<<<< HEAD
-        
-        return jsonify({
-            "message": "Password reset successfully",
-            "temporary_password": temp_password  # In production, send via email
-        }), 200
-        
-=======
 
         return (
             jsonify(
@@ -802,15 +556,11 @@
             200,
         )
 
->>>>>>> a237d9ac
     except Exception as e:
         logger.error(f"Admin reset password error: {e!s}")
         return jsonify({"error": "Internal server error"}), 500
 
-<<<<<<< HEAD
-=======
-
->>>>>>> a237d9ac
+
 @auth_bp.route("/users/<int:user_id>/unlock", methods=["POST"])
 @require_role("admin")
 def unlock_user_account(user_id):
@@ -823,15 +573,9 @@
         db.session.commit()
 
         logger.info(f"Account unlocked for user: {user.username} by admin: {session.get('username')}")
-<<<<<<< HEAD
-        
+
         return jsonify({"message": "Account unlocked successfully"}), 200
-        
-=======
-
-        return jsonify({"message": "Account unlocked successfully"}), 200
-
->>>>>>> a237d9ac
+
     except Exception as e:
         logger.error(f"Unlock account error: {e!s}")
         return jsonify({"error": "Internal server error"}), 500