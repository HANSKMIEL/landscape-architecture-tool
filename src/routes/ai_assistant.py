--- conflicted
+++ resolved
@@ -15,10 +15,7 @@
 
 # Initialize OpenAI client
 openai.api_key = os.getenv("OPENAI_API_KEY")
-<<<<<<< HEAD
-=======
-
->>>>>>> a237d9ac
+
 
 @ai_assistant_bp.route("/api/ai/chat", methods=["POST"])
 @login_required
@@ -28,12 +25,7 @@
         data = request.get_json()
         user_message = data.get("message", "")
         language = data.get("language", "en")
-<<<<<<< HEAD
-        context = data.get("context", "landscape_architecture")
-        
-=======
-
->>>>>>> a237d9ac
+
         if not user_message.strip():
             return jsonify({"error": "Message is required"}), 400
 
@@ -88,27 +80,13 @@
 
         except Exception as openai_error:
             logging.error(f"OpenAI API error: {openai_error!s}")
-<<<<<<< HEAD
-            
-=======
-
->>>>>>> a237d9ac
+
             # Fallback responses
             fallback_responses = {
                 "nl": {
                     "plant_recommendation": "Voor plantaanbevelingen raad ik aan om inheemse soorten te kiezen die geschikt zijn voor uw klimaat en bodemtype. Overweeg ook de onderhoudsvereisten en seizoensgebonden aspecten.",
                     "project_management": "Voor effectief projectbeheer is het belangrijk om duidelijke doelen te stellen, regelmatig te communiceren met klanten, en een gedetailleerde planning te maken.",
                     "design_tips": "Bij tuinontwerp is het belangrijk om rekening te houden met de bestaande omgeving, de wensen van de klant, en duurzame praktijken.",
-<<<<<<< HEAD
-                    "default": "Ik kan je helpen met plantaanbevelingen, projectbeheer, en tuinontwerp. Stel gerust specifieke vragen!"
-                },
-                "en": {
-                    "plant_recommendation": "For plant recommendations, I suggest choosing native species suitable for your climate and soil type. Also consider maintenance requirements and seasonal aspects.",
-                    "project_management": "For effective project management, it's important to set clear goals, communicate regularly with clients, and create detailed planning.",
-                    "design_tips": "In garden design, it's important to consider the existing environment, client preferences, and sustainable practices.",
-                    "default": "I can help you with plant recommendations, project management, and garden design. Feel free to ask specific questions!"
-                }
-=======
                     "default": "Ik kan je helpen met plantaanbevelingen, projectbeheer, en tuinontwerp. Stel gerust specifieke vragen!",
                 },
                 "en": {
@@ -117,7 +95,6 @@
                     "design_tips": "In garden design, it's important to consider the existing environment, client preferences, and sustainable practices.",
                     "default": "I can help you with plant recommendations, project management, and garden design. Feel free to ask specific questions!",
                 },
->>>>>>> a237d9ac
             }
 
             # Determine response type based on keywords
@@ -130,11 +107,7 @@
                 response_type = "design_tips"
             else:
                 response_type = "default"
-<<<<<<< HEAD
-            
-=======
-
->>>>>>> a237d9ac
+
             ai_response = fallback_responses[language][response_type]
 
         return jsonify(
@@ -158,11 +131,7 @@
         data = request.get_json()
         criteria = data.get("criteria", {})
         language = data.get("language", "en")
-<<<<<<< HEAD
-        
-=======
-
->>>>>>> a237d9ac
+
         # Get available plants
         plants = Plant.query.all()
 
@@ -170,11 +139,7 @@
         filtered_plants = []
         for plant in plants:
             matches = True
-<<<<<<< HEAD
-            
-=======
-
->>>>>>> a237d9ac
+
             if criteria.get("sun_requirements") and plant.sun_requirements != criteria["sun_requirements"]:
                 matches = False
             if criteria.get("water_needs") and plant.water_needs != criteria["water_needs"]:
@@ -185,20 +150,6 @@
                 matches = False
 
             if matches:
-<<<<<<< HEAD
-                filtered_plants.append({
-                    "id": plant.id,
-                    "name": plant.name,
-                    "common_name": plant.common_name,
-                    "category": plant.category,
-                    "native": plant.native,
-                    "sun_requirements": plant.sun_requirements,
-                    "water_needs": plant.water_needs,
-                    "height_min": plant.height_min,
-                    "height_max": plant.height_max
-                })
-        
-=======
                 filtered_plants.append(
                     {
                         "id": plant.id,
@@ -213,7 +164,6 @@
                     }
                 )
 
->>>>>>> a237d9ac
         # Generate AI explanation
         if language == "nl":
             explanation = f"Gebaseerd op uw criteria heb ik {len(filtered_plants)} geschikte planten gevonden. Deze selectie houdt rekening met uw specifieke vereisten voor zonlicht, water, en andere factoren."
@@ -241,20 +191,12 @@
     """Generate AI-powered insights about projects"""
     try:
         language = request.args.get("language", "en")
-<<<<<<< HEAD
-        
-=======
-
->>>>>>> a237d9ac
+
         # Get project statistics
         total_projects = Project.query.count()
         active_projects = Project.query.filter(Project.status == "active").count()
         completed_projects = Project.query.filter(Project.status == "completed").count()
-<<<<<<< HEAD
-        
-=======
-
->>>>>>> a237d9ac
+
         # Get budget statistics
         budget_stats = (
             db.session.query(db.func.sum(Project.budget), db.func.avg(Project.budget))
@@ -267,20 +209,12 @@
 
         # Generate insights
         insights = []
-<<<<<<< HEAD
-        
-=======
-
->>>>>>> a237d9ac
+
         if language == "nl":
             insights = [
                 {
                     "type": "performance",
                     "title": "Project Prestaties",
-<<<<<<< HEAD
-                    "content": f"Je hebt {completed_projects} van de {total_projects} projecten voltooid. Dit is een voltooiingspercentage van {(completed_projects/total_projects*100):.1f}%." if total_projects > 0 else "Je hebt nog geen projecten voltooid.",
-                    "recommendation": "Focus op het voltooien van actieve projecten om je voltooiingspercentage te verbeteren." if active_projects > completed_projects else "Uitstekende voltooiingsratio! Overweeg om meer projecten aan te nemen."
-=======
                     "content": (
                         f"Je hebt {completed_projects} van de {total_projects} projecten voltooid. Dit is een voltooiingspercentage van {(completed_projects/total_projects*100):.1f}%."
                         if total_projects > 0
@@ -291,47 +225,33 @@
                         if active_projects > completed_projects
                         else "Uitstekende voltooiingsratio! Overweeg om meer projecten aan te nemen."
                     ),
->>>>>>> a237d9ac
                 },
                 {
                     "type": "financial",
                     "title": "Financiële Analyse",
                     "content": f"Je totale projectbudget is €{total_budget:,.2f} met een gemiddelde van €{avg_budget:,.2f} per project.",
-<<<<<<< HEAD
-                    "recommendation": "Overweeg om projecten met hogere marges te targeten om de winstgevendheid te verbeteren." if avg_budget < 10000 else "Je gemiddelde projectwaarde is goed. Focus op het behouden van deze standaard."
-=======
                     "recommendation": (
                         "Overweeg om projecten met hogere marges te targeten om de winstgevendheid te verbeteren."
                         if avg_budget < 10000
                         else "Je gemiddelde projectwaarde is goed. Focus op het behouden van deze standaard."
                     ),
->>>>>>> a237d9ac
                 },
                 {
                     "type": "growth",
                     "title": "Groei Mogelijkheden",
                     "content": f"Met {active_projects} actieve projecten heb je een goede werkvoorraad.",
-<<<<<<< HEAD
-                    "recommendation": "Overweeg om je team uit te breiden om meer projecten tegelijk aan te kunnen." if active_projects > 5 else "Je hebt capaciteit voor meer projecten. Focus op marketing en acquisitie."
-                }
-=======
                     "recommendation": (
                         "Overweeg om je team uit te breiden om meer projecten tegelijk aan te kunnen."
                         if active_projects > 5
                         else "Je hebt capaciteit voor meer projecten. Focus op marketing en acquisitie."
                     ),
                 },
->>>>>>> a237d9ac
             ]
         else:
             insights = [
                 {
                     "type": "performance",
                     "title": "Project Performance",
-<<<<<<< HEAD
-                    "content": f"You have completed {completed_projects} out of {total_projects} projects. This is a completion rate of {(completed_projects/total_projects*100):.1f}%." if total_projects > 0 else "You haven't completed any projects yet.",
-                    "recommendation": "Focus on completing active projects to improve your completion rate." if active_projects > completed_projects else "Excellent completion ratio! Consider taking on more projects."
-=======
                     "content": (
                         f"You have completed {completed_projects} out of {total_projects} projects. This is a completion rate of {(completed_projects/total_projects*100):.1f}%."
                         if total_projects > 0
@@ -342,37 +262,27 @@
                         if active_projects > completed_projects
                         else "Excellent completion ratio! Consider taking on more projects."
                     ),
->>>>>>> a237d9ac
                 },
                 {
                     "type": "financial",
                     "title": "Financial Analysis",
                     "content": f"Your total project budget is €{total_budget:,.2f} with an average of €{avg_budget:,.2f} per project.",
-<<<<<<< HEAD
-                    "recommendation": "Consider targeting higher-margin projects to improve profitability." if avg_budget < 10000 else "Your average project value is good. Focus on maintaining this standard."
-=======
                     "recommendation": (
                         "Consider targeting higher-margin projects to improve profitability."
                         if avg_budget < 10000
                         else "Your average project value is good. Focus on maintaining this standard."
                     ),
->>>>>>> a237d9ac
                 },
                 {
                     "type": "growth",
                     "title": "Growth Opportunities",
                     "content": f"With {active_projects} active projects, you have a good pipeline.",
-<<<<<<< HEAD
-                    "recommendation": "Consider expanding your team to handle more concurrent projects." if active_projects > 5 else "You have capacity for more projects. Focus on marketing and acquisition."
-                }
-=======
                     "recommendation": (
                         "Consider expanding your team to handle more concurrent projects."
                         if active_projects > 5
                         else "You have capacity for more projects. Focus on marketing and acquisition."
                     ),
                 },
->>>>>>> a237d9ac
             ]
 
         return jsonify(
@@ -402,22 +312,8 @@
             "clients": Client.query.count(),
             "plants": Plant.query.count(),
             "products": Product.query.count(),
-<<<<<<< HEAD
-            "suppliers": Supplier.query.count()
-        }
-    except Exception as e:
-        logging.error(f"Error getting landscape stats: {e!s}")
-        return {
-            "projects": 0,
-            "clients": 0,
-            "plants": 0,
-            "products": 0,
-            "suppliers": 0
-        }
-=======
             "suppliers": Supplier.query.count(),
         }
     except Exception as e:
         logging.error(f"Error getting landscape stats: {e!s}")
-        return {"projects": 0, "clients": 0, "plants": 0, "products": 0, "suppliers": 0}
->>>>>>> a237d9ac
+        return {"projects": 0, "clients": 0, "plants": 0, "products": 0, "suppliers": 0}