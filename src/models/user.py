"""
Enhanced User model with comprehensive user management features
"""

import secrets
from datetime import datetime, timedelta

from flask_sqlalchemy import SQLAlchemy
from sqlalchemy import Boolean, Column, DateTime, Integer, String, Text
from sqlalchemy.ext.declarative import declarative_base
from werkzeug.security import check_password_hash, generate_password_hash

db = SQLAlchemy()
Base = declarative_base()


class User(db.Model):
    """Enhanced User model with role-based access control and password reset"""

    __tablename__ = "users"

    id = db.Column(db.Integer, primary_key=True)
    username = db.Column(db.String(80), unique=True, nullable=False, index=True)
    email = db.Column(db.String(120), unique=True, nullable=False, index=True)
    password_hash = db.Column(db.String(255), nullable=False)

    # Role-based access control
    role = db.Column(db.String(20), nullable=False, default="user")  # client, user, admin, sysadmin, developer

    # Profile information
    first_name = db.Column(db.String(50))
    last_name = db.Column(db.String(50))
    phone = db.Column(db.String(20))
    company = db.Column(db.String(100))
    notes = db.Column(db.Text)

    # Account status
    is_active = db.Column(db.Boolean, default=True, nullable=False)
    created_at = db.Column(db.DateTime, default=datetime.utcnow, nullable=False)
    updated_at = db.Column(db.DateTime, default=datetime.utcnow, onupdate=datetime.utcnow)

    # Login tracking
    last_login = db.Column(db.DateTime)
    failed_login_attempts = db.Column(db.Integer, default=0)
    locked_until = db.Column(db.DateTime)

    # Password reset
    reset_token = db.Column(db.String(100))
    reset_token_expires = db.Column(db.DateTime)

    def __init__(self, username, email, password=None, **kwargs):
        self.username = username
        self.email = email
        if password:
            self.set_password(password)
        else:
            # Generate temporary password if none provided
            temp_password = self.generate_temporary_password()
            self.set_password(temp_password)

        # Set other attributes
        for key, value in kwargs.items():
            if hasattr(self, key):
                setattr(self, key, value)

    def set_password(self, password):
        """Set password hash"""
        self.password_hash = generate_password_hash(password)

    def check_password(self, password):
        """Check password against hash"""
        return check_password_hash(self.password_hash, password)

    def generate_temporary_password(self):
        """Generate a temporary password"""
        return secrets.token_urlsafe(12)

    def generate_reset_token(self):
        """Generate password reset token"""
        self.reset_token = secrets.token_urlsafe(32)
        self.reset_token_expires = datetime.utcnow() + timedelta(hours=24)
        return self.reset_token

    def verify_reset_token(self, token):
        """Verify password reset token"""
        if not self.reset_token or not self.reset_token_expires:
            return False
        if datetime.utcnow() > self.reset_token_expires:
            return False
        return self.reset_token == token

    def clear_reset_token(self):
        """Clear password reset token"""
        self.reset_token = None
        self.reset_token_expires = None

    def record_successful_login(self):
        """Record successful login"""
        self.last_login = datetime.utcnow()
        self.failed_login_attempts = 0
        self.locked_until = None

    def record_failed_login(self):
        """Record failed login attempt"""
        self.failed_login_attempts += 1
        if self.failed_login_attempts >= 5:
            self.locked_until = datetime.utcnow() + timedelta(minutes=30)

    def is_account_locked(self):
        """Check if account is locked"""
        if not self.locked_until:
            return False
        return datetime.utcnow() < self.locked_until

    def has_permission(self, required_role):
        """Check if user has required permission level"""
<<<<<<< HEAD
        role_hierarchy = {"client": 1, "user": 2, "admin": 3, "sysadmin": 4, "developer": 5}
=======
        role_hierarchy = {
            "client": 1,
            "user": 2,
            "employee": 2,
            "admin": 3,
            "sysadmin": 4,
            "developer": 5,
        }
>>>>>>> 4ce6d175

        user_level = role_hierarchy.get(self.role, 0)
        required_level = role_hierarchy.get(required_role, 0)

        return user_level >= required_level

<<<<<<< HEAD
=======
    def has_role(self, role):
        """Return True if user matches the provided role."""
        return self.role == role

>>>>>>> 4ce6d175
    def can_manage_data(self):
        """Check if user can manage data (user level and above)"""
        return self.has_permission("user")

<<<<<<< HEAD
=======
    def can_access_admin(self):
        """Return True when user has admin-level privileges."""
        return self.has_permission("admin")

>>>>>>> 4ce6d175
    @property
    def full_name(self):
        """Get full name"""
        if self.first_name and self.last_name:
            return f"{self.first_name} {self.last_name}"
        if self.first_name:
            return self.first_name
        if self.last_name:
            return self.last_name
        return self.username

    def to_dict(self, include_sensitive=False):
        """Convert user to dictionary"""
        data = {
            "id": self.id,
            "username": self.username,
            "email": self.email,
            "role": self.role,
            "first_name": self.first_name,
            "last_name": self.last_name,
            "full_name": self.full_name,
            "phone": self.phone,
            "company": self.company,
            "notes": self.notes,
            "is_active": self.is_active,
            "created_at": self.created_at.isoformat() if self.created_at else None,
            "updated_at": self.updated_at.isoformat() if self.updated_at else None,
            "last_login": self.last_login.isoformat() if self.last_login else None,
        }

        if include_sensitive:
            data.update(
                {
                    "failed_login_attempts": self.failed_login_attempts,
                    "is_locked": self.is_account_locked(),
                    "locked_until": self.locked_until.isoformat() if self.locked_until else None,
                }
            )

        return data

    def __repr__(self):
        return f"<User {self.username}>"
<<<<<<< HEAD
=======

    @staticmethod
    def create_admin_user(username="admin", email="admin@landscape.com", password=None):
        """Create a default admin user instance with a secure password."""
        if password is None:
            import os
            import secrets
            import string

            password = os.getenv("DEFAULT_ADMIN_PASSWORD")
            if not password:
                alphabet = string.ascii_letters + string.digits + "!@#$%^&*"
                password = "".join(secrets.choice(alphabet) for _ in range(16))

                if os.getenv("FLASK_ENV", "production") != "production":
                    print(f"IMPORTANT: Generated admin password: {password}")
                    print("Please store this password securely and set DEFAULT_ADMIN_PASSWORD in your environment.")

        user = User(username=username, email=email, role="admin")
        user.set_password(password)
        return user
>>>>>>> 4ce6d175


class UserSession(db.Model):
    """User session tracking"""

    __tablename__ = "user_sessions"

    id = db.Column(db.Integer, primary_key=True)
    user_id = db.Column(db.Integer, db.ForeignKey("users.id"), nullable=False)
    session_token = db.Column(db.String(100), unique=True, nullable=False)
    ip_address = db.Column(db.String(45))
    user_agent = db.Column(db.Text)
    created_at = db.Column(db.DateTime, default=datetime.utcnow)
    expires_at = db.Column(db.DateTime)
    is_active = db.Column(db.Boolean, default=True)

    # Relationship
    user = db.relationship("User", backref=db.backref("sessions", lazy=True))

    def __init__(self, user_id, ip_address=None, user_agent=None):
        self.user_id = user_id
        self.session_token = secrets.token_urlsafe(32)
        self.ip_address = ip_address
        self.user_agent = user_agent
        self.expires_at = datetime.utcnow() + timedelta(hours=24)

    def is_expired(self):
        """Check if session is expired"""
        return datetime.utcnow() > self.expires_at

    def extend_session(self, hours=24):
        """Extend session expiration"""
        self.expires_at = datetime.utcnow() + timedelta(hours=hours)

    def to_dict(self):
        """Convert session to dictionary"""
        return {
            "id": self.id,
            "user_id": self.user_id,
            "session_token": self.session_token,
            "ip_address": self.ip_address,
            "user_agent": self.user_agent,
            "created_at": self.created_at.isoformat() if self.created_at else None,
            "expires_at": self.expires_at.isoformat() if self.expires_at else None,
            "is_active": self.is_active,
            "is_expired": self.is_expired(),
        }<|MERGE_RESOLUTION|>--- conflicted
+++ resolved
@@ -114,9 +114,6 @@
 
     def has_permission(self, required_role):
         """Check if user has required permission level"""
-<<<<<<< HEAD
-        role_hierarchy = {"client": 1, "user": 2, "admin": 3, "sysadmin": 4, "developer": 5}
-=======
         role_hierarchy = {
             "client": 1,
             "user": 2,
@@ -125,31 +122,24 @@
             "sysadmin": 4,
             "developer": 5,
         }
->>>>>>> 4ce6d175
 
         user_level = role_hierarchy.get(self.role, 0)
         required_level = role_hierarchy.get(required_role, 0)
 
         return user_level >= required_level
 
-<<<<<<< HEAD
-=======
     def has_role(self, role):
         """Return True if user matches the provided role."""
         return self.role == role
 
->>>>>>> 4ce6d175
     def can_manage_data(self):
         """Check if user can manage data (user level and above)"""
         return self.has_permission("user")
 
-<<<<<<< HEAD
-=======
     def can_access_admin(self):
         """Return True when user has admin-level privileges."""
         return self.has_permission("admin")
 
->>>>>>> 4ce6d175
     @property
     def full_name(self):
         """Get full name"""
@@ -193,8 +183,6 @@
 
     def __repr__(self):
         return f"<User {self.username}>"
-<<<<<<< HEAD
-=======
 
     @staticmethod
     def create_admin_user(username="admin", email="admin@landscape.com", password=None):
@@ -216,7 +204,6 @@
         user = User(username=username, email=email, role="admin")
         user.set_password(password)
         return user
->>>>>>> 4ce6d175
 
 
 class UserSession(db.Model):
