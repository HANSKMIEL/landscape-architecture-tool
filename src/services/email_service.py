--- conflicted
+++ resolved
@@ -1,10 +1,7 @@
 """
 Email service for password reset and user notifications
 """
-<<<<<<< HEAD
-=======
-
->>>>>>> a237d9ac
+
 import logging
 import os
 import smtplib
@@ -30,10 +27,6 @@
         self.smtp_use_tls = os.getenv("SMTP_USE_TLS", "true").lower() == "true"
         self.from_email = os.getenv("FROM_EMAIL", "noreply@optura.nl")
         self.from_name = os.getenv("FROM_NAME", "Landscape Architecture Tool")
-<<<<<<< HEAD
-    
-    def send_email(self, to_email: str, subject: str, html_body: str, text_body: str = None, attachments: list = None):
-=======
 
     def send_email(
         self,
@@ -43,18 +36,13 @@
         text_body: str | None = None,
         attachments: list | None = None,
     ):
->>>>>>> a237d9ac
         """Send email with HTML and optional text body"""
         try:
             msg = MimeMultipart("alternative")
             msg["Subject"] = subject
             msg["From"] = f"{self.from_name} <{self.from_email}>"
             msg["To"] = to_email
-<<<<<<< HEAD
-            
-=======
-
->>>>>>> a237d9ac
+
             # Add text part if provided
             if text_body:
                 text_part = MimeText(text_body, "plain")
@@ -99,23 +87,12 @@
                 part.set_payload(attachment.read())
 
             encoders.encode_base64(part)
-<<<<<<< HEAD
-            part.add_header(
-                "Content-Disposition",
-                f"attachment; filename= {os.path.basename(attachment_path)}"
-            )
-=======
             part.add_header("Content-Disposition", f"attachment; filename= {os.path.basename(attachment_path)}")
->>>>>>> a237d9ac
             msg.attach(part)
 
         except Exception as e:
             logger.error(f"Failed to add attachment {attachment_path}: {e!s}")
-<<<<<<< HEAD
-    
-=======
-
->>>>>>> a237d9ac
+
     def send_password_reset_email(self, user_email: str, user_name: str, reset_token: str):
         """Send password reset email"""
         reset_url = f"{current_app.config.get('FRONTEND_URL', 'https://optura.nl')}/reset-password?token={reset_token}"
@@ -296,11 +273,7 @@
         """
 
         return self.send_email(user_email, subject, html_body, text_body)
-<<<<<<< HEAD
-    
-=======
-
->>>>>>> a237d9ac
+
     def send_bulk_import_report(self, admin_email: str, admin_name: str, created_users: list[str], errors: list[str]):
         """Send bulk import report to admin"""
         subject = f"Bulk User Import Report - {len(created_users)} users created"
