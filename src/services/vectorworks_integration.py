--- conflicted
+++ resolved
@@ -28,10 +28,7 @@
     classes: list[str]
     plant_objects: list[dict]
     material_objects: list[dict]
-<<<<<<< HEAD
-=======
-
->>>>>>> a237d9ac
+
 
 @dataclass
 class PlantObject:
@@ -47,10 +44,7 @@
     class_name: str
     symbol_name: str
     custom_data: dict[str, Any]
-<<<<<<< HEAD
-=======
-
->>>>>>> a237d9ac
+
 
 @dataclass
 class MaterialSpecification:
@@ -64,10 +58,7 @@
     unit_price: float
     supplier: str
     specifications: dict[str, str]
-<<<<<<< HEAD
-=======
-
->>>>>>> a237d9ac
+
 
 class VectorworksSDKInterface:
     """Interface for Vectorworks SDK operations"""
@@ -121,11 +112,7 @@
             # Generate extraction script
             script_content = self._generate_extraction_script(vwx_file_path)
             script_path = os.path.join(self.sdk.temp_dir, "extract_data.vss")
-<<<<<<< HEAD
-            
-=======
-
->>>>>>> a237d9ac
+
             with open(script_path, "w", encoding="utf-8") as f:
                 f.write(script_content)
 
@@ -152,11 +139,7 @@
         """Generate Vectorscript for data extraction"""
         # Use class constant for output filename
         output_path = f"{self.sdk.temp_dir}/{self.OUTPUT_FILENAME}"
-<<<<<<< HEAD
-        
-=======
-
->>>>>>> a237d9ac
+
         script_template = """
         {{ Vectorscript for extracting landscape architecture data }}
         PROCEDURE ExtractLandscapeData;
@@ -235,15 +218,9 @@
         
         RUN(ExtractLandscapeData);
         """
-<<<<<<< HEAD
-        
+
         return script_template.format(output_path=output_path)
-    
-=======
-
-        return script_template.format(output_path=output_path)
-
->>>>>>> a237d9ac
+
     def _execute_vectorscript(self, script_path: str, vwx_file_path: str) -> dict | None:
         """Execute Vectorscript and return results"""
         if not self.sdk.is_available():
@@ -277,11 +254,7 @@
             logger.error(f"Error executing Vectorscript: {e}")
 
         return None
-<<<<<<< HEAD
-    
-=======
-
->>>>>>> a237d9ac
+
     def _generate_mock_data(self) -> dict:
         """Generate mock data for testing when Vectorworks is not available"""
         return {
@@ -312,11 +285,7 @@
                 },
             ],
         }
-<<<<<<< HEAD
-    
-=======
-
->>>>>>> a237d9ac
+
     def _parse_extraction_result(self, result: dict) -> VectorworksProject:
         """Parse extraction result into VectorworksProject"""
         plant_objects = []
@@ -344,22 +313,14 @@
 
     def __init__(self, sdk_interface: VectorworksSDKInterface):
         self.sdk = sdk_interface
-<<<<<<< HEAD
-    
-=======
-
->>>>>>> a237d9ac
+
     def export_plant_list(self, plants: list[dict], output_path: str) -> bool:
         """Export plant list to Vectorworks-compatible format"""
         try:
             # Generate Vectorscript for plant placement
             script_content = self._generate_plant_placement_script(plants)
             script_path = os.path.join(self.sdk.temp_dir, "place_plants.vss")
-<<<<<<< HEAD
-            
-=======
-
->>>>>>> a237d9ac
+
             with open(script_path, "w", encoding="utf-8") as f:
                 f.write(script_content)
 
@@ -373,11 +334,7 @@
         except Exception as e:
             logger.error(f"Error exporting plant list: {e}")
             return False
-<<<<<<< HEAD
-    
-=======
-
->>>>>>> a237d9ac
+
     def _generate_plant_placement_script(self, plants: list[dict]) -> str:
         """Generate Vectorscript for automated plant placement"""
         script_lines = [
@@ -389,44 +346,6 @@
             "    symbolName: STRING;",
             "BEGIN",
         ]
-<<<<<<< HEAD
-        
-        for i, plant in enumerate(plants):
-            x = plant.get("x_coordinate", 0)
-            y = plant.get("y_coordinate", 0)
-            symbol_name = plant.get("symbol_name", plant.get("name", "Plant"))
-            
-            script_lines.extend([
-                f"    {{ Place {plant.get('name', 'Plant')} }}",
-                f"    symbolName := '{symbol_name}';",
-                f"    x := {x};",
-                f"    y := {y};",
-                "    h := CreateSymbol(symbolName, x, y, 0);",
-                "    IF h <> NIL THEN BEGIN",
-                f"        SetClass(h, '{plant.get('class_name', 'Plants')}');",
-                f"        SetLayer(h, '{plant.get('layer', 'Planting Plan')}');",
-                "    END;",
-                ""
-            ])
-        
-        script_lines.extend([
-            "END;",
-            "",
-            "RUN(PlacePlants);"
-        ])
-        
-        return "\n".join(script_lines)
-    
-    def _export_plants_csv(self, plants: list[dict], csv_path: str) -> None:
-        """Export plants to CSV format for manual import"""
-        import csv
-        
-        with open(csv_path, "w", newline="", encoding="utf-8") as csvfile:
-            fieldnames = [
-                "Name", "Scientific_Name", "Quantity", "Size", "Unit_Price",
-                "Total_Price", "Supplier", "X_Coordinate", "Y_Coordinate",
-                "Layer", "Class", "Notes"
-=======
 
         for plant in plants:
             x = plant.get("x_coordinate", 0)
@@ -470,28 +389,11 @@
                 "Layer",
                 "Class",
                 "Notes",
->>>>>>> a237d9ac
             ]
             writer = csv.DictWriter(csvfile, fieldnames=fieldnames)
 
             writer.writeheader()
             for plant in plants:
-<<<<<<< HEAD
-                writer.writerow({
-                    "Name": plant.get("name", ""),
-                    "Scientific_Name": plant.get("scientific_name", ""),
-                    "Quantity": plant.get("quantity", 1),
-                    "Size": plant.get("size", ""),
-                    "Unit_Price": plant.get("unit_price", 0),
-                    "Total_Price": plant.get("total_price", 0),
-                    "Supplier": plant.get("supplier", ""),
-                    "X_Coordinate": plant.get("x_coordinate", 0),
-                    "Y_Coordinate": plant.get("y_coordinate", 0),
-                    "Layer": plant.get("layer", "Planting Plan"),
-                    "Class": plant.get("class_name", "Plants"),
-                    "Notes": plant.get("notes", "")
-                })
-=======
                 writer.writerow(
                     {
                         "Name": plant.get("name", ""),
@@ -509,7 +411,6 @@
                     }
                 )
 
->>>>>>> a237d9ac
 
 class VectorworksReportGenerator:
     """Generate professional reports for Vectorworks projects"""
@@ -525,11 +426,7 @@
             from reportlab.lib.styles import ParagraphStyle, getSampleStyleSheet
             from reportlab.lib.units import cm
             from reportlab.platypus import Paragraph, SimpleDocTemplate, Spacer, Table, TableStyle
-<<<<<<< HEAD
-            
-=======
-
->>>>>>> a237d9ac
+
             doc = SimpleDocTemplate(output_path, pagesize=A4)
             story = []
             styles = getSampleStyleSheet()
@@ -553,17 +450,6 @@
                 ["Datum:", datetime.now().strftime("%d-%m-%Y")],
                 ["Bestand:", os.path.basename(project.file_path)],
             ]
-<<<<<<< HEAD
-            
-            project_table = Table(project_info, colWidths=[4*cm, 10*cm])
-            project_table.setStyle(TableStyle([
-                ("ALIGN", (0, 0), (-1, -1), "LEFT"),
-                ("FONTNAME", (0, 0), (0, -1), "Helvetica-Bold"),
-                ("FONTSIZE", (0, 0), (-1, -1), 10),
-                ("BOTTOMPADDING", (0, 0), (-1, -1), 6),
-            ]))
-            
-=======
 
             project_table = Table(project_info, colWidths=[4 * cm, 10 * cm])
             project_table.setStyle(
@@ -577,7 +463,6 @@
                 )
             )
 
->>>>>>> a237d9ac
             story.append(project_table)
             story.append(Spacer(1, 30))
 
@@ -620,34 +505,13 @@
                     plant_data.get("size", ""),
                     f"€{unit_price:.2f}",
                     f"€{total_price:.2f}",
-<<<<<<< HEAD
-                    plant_data.get("supplier", "")
-=======
                     plant_data.get("supplier", ""),
->>>>>>> a237d9ac
                 ]
                 data.append(row)
 
             # Add total row
             total_label = "Totaal:" if language == "nl" else "Total:"
             data.append(["", "", "", "", "", f"€{total_cost:.2f}", total_label])
-<<<<<<< HEAD
-            
-            table = Table(data, colWidths=[3*cm, 4*cm, 1.5*cm, 2*cm, 2*cm, 2*cm, 3*cm])
-            table.setStyle(TableStyle([
-                ("BACKGROUND", (0, 0), (-1, 0), colors.grey),
-                ("TEXTCOLOR", (0, 0), (-1, 0), colors.whitesmoke),
-                ("ALIGN", (0, 0), (-1, -1), "CENTER"),
-                ("FONTNAME", (0, 0), (-1, 0), "Helvetica-Bold"),
-                ("FONTSIZE", (0, 0), (-1, 0), 10),
-                ("BOTTOMPADDING", (0, 0), (-1, 0), 12),
-                ("BACKGROUND", (0, 1), (-1, -1), colors.beige),
-                ("GRID", (0, 0), (-1, -1), 1, colors.black),
-                ("FONTNAME", (0, -1), (-1, -1), "Helvetica-Bold"),
-                ("BACKGROUND", (0, -1), (-1, -1), colors.lightgrey),
-            ]))
-            
-=======
 
             table = Table(data, colWidths=[3 * cm, 4 * cm, 1.5 * cm, 2 * cm, 2 * cm, 2 * cm, 3 * cm])
             table.setStyle(
@@ -667,7 +531,6 @@
                 )
             )
 
->>>>>>> a237d9ac
             story.append(table)
 
             # Build PDF
@@ -692,22 +555,12 @@
     def import_project_data(self, vwx_file_path: str) -> VectorworksProject:
         """Import data from Vectorworks project file"""
         return self.extractor.extract_project_info(vwx_file_path)
-<<<<<<< HEAD
-    
+
     def export_plant_data(self, plants: list[dict], output_path: str) -> bool:
         """Export plant data to Vectorworks format"""
         return self.exporter.export_plant_list(plants, output_path)
-    
-    def generate_reports(self, project: VectorworksProject, 
-                        output_dir: str, language: str = "nl") -> list[str]:
-=======
-
-    def export_plant_data(self, plants: list[dict], output_path: str) -> bool:
-        """Export plant data to Vectorworks format"""
-        return self.exporter.export_plant_list(plants, output_path)
 
     def generate_reports(self, project: VectorworksProject, output_dir: str, language: str = "nl") -> list[str]:
->>>>>>> a237d9ac
         """Generate all project reports"""
         generated_files = []
 
@@ -717,11 +570,7 @@
             generated_files.append(plant_schedule_path)
 
         return generated_files
-<<<<<<< HEAD
-    
-=======
-
->>>>>>> a237d9ac
+
     def sync_project_data(self, project_id: int, vwx_file_path: str) -> dict:
         """Synchronize project data between database and Vectorworks"""
         try:
