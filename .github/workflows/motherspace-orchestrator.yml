name: MotherSpace Orchestrator Enhanced

on:
  issues:
    types: [opened, edited, labeled, unlabeled]
  pull_request:
    types: [opened, edited, synchronize, labeled, unlabeled]
  workflow_run:
    workflows: ["CI", "Test Failure Issue Automation", "Space Management Automation"]
    types: [completed]
  schedule:
    # MotherSpace harmony check every 2 hours during work hours
    - cron: "0 */2 * * 1-5"
  workflow_dispatch:
    inputs:
      operation:
        description: 'MotherSpace operation to perform'
        required: true
        default: 'harmony_check'
        type: choice
        options:
        - harmony_check
        - task_delegation
        - space_optimization
        - full_analysis
        - safety_test

# Enhanced concurrency control
concurrency:
  group: motherspace-orchestrator
  cancel-in-progress: false

# Prevent parallel execution and bot loops
concurrency:
  group: motherspace-orchestrator
  cancel-in-progress: false

jobs:
  motherspace_orchestrator:
    runs-on: ubuntu-latest
<<<<<<< HEAD
    # Skip if triggered by github-actions bot to prevent loops
=======
    # Enhanced bot loop prevention with label gating
>>>>>>> d03f59d6
    if: github.actor != 'github-actions[bot]' && (github.event_name == 'workflow_dispatch' || github.event_name == 'schedule' || (github.event_name == 'issues' && contains(github.event.issue.labels.*.name, 'orchestrate')) || (github.event_name == 'pull_request' && contains(github.event.pull_request.labels.*.name, 'orchestrate')))
    permissions:
      issues: write
      pull-requests: write
      contents: read
      actions: read
      repository-projects: write
    env:
      MOTHERSPACE_VERSION: "1.2.0"
      HARMONY_THRESHOLD: "85"
      SECURITY_LEVEL: "high"
      SAFETY_MODE: "enabled"
      QUIET_MODE: "true"
    
    steps:
      - uses: actions/checkout@v4
        with:
          fetch-depth: 0
          token: ${{ secrets.GITHUB_TOKEN }}
      
      - name: Set up Python
        uses: actions/setup-python@v4
        with:
          python-version: '3.11'
      
      - name: Install dependencies
        run: |
          python -m pip install --upgrade pip
          pip install PyYAML requests jsonschema python-dateutil

      - name: Safety Check and Initialization
        id: safety_check
        run: |
          echo "🛡️ MotherSpace Safety Check..."
          
          # Run safety check
          python .github/scripts/safety_manager.py --check "orchestrator_run" --actor "${{ github.actor }}"
          safety_result=$?
          
          if [ $safety_result -eq 0 ]; then
            echo "✅ Safety check passed"
            echo "safe_to_proceed=true" >> $GITHUB_OUTPUT
          else
            echo "⚠️ Safety check failed - aborting to prevent loops/spam"
            echo "safe_to_proceed=false" >> $GITHUB_OUTPUT
            exit 0  # Exit gracefully, don't fail the workflow
          fi

      - name: MotherSpace Context Analysis
        id: context_analysis
        if: steps.safety_check.outputs.safe_to_proceed == 'true'
        uses: actions/github-script@v7
        with:
          script: |
            console.log('🎯 MotherSpace Enhanced Orchestrator v${{ env.MOTHERSPACE_VERSION }}');
            console.log('Safety Mode: ${{ env.SAFETY_MODE }}, Quiet Mode: ${{ env.QUIET_MODE }}');
            
            // Enhanced system analysis
            const context_data = {
              trigger: context.eventName,
              actor: context.actor,
              repository: context.repo,
              timestamp: new Date().toISOString(),
              harmony_threshold: parseInt('${{ env.HARMONY_THRESHOLD }}'),
              safety_enabled: '${{ env.SAFETY_MODE }}' === 'enabled',
              quiet_mode: '${{ env.QUIET_MODE }}' === 'true'
            };
            
            // Get repository statistics
            const [repoStats, openIssues, openPRs] = await Promise.all([
              github.rest.repos.get({
                owner: context.repo.owner,
                repo: context.repo.repo
              }),
              github.rest.issues.listForRepo({
                owner: context.repo.owner,
                repo: context.repo.repo,
                state: 'open',
                per_page: 100
              }),
              github.rest.pulls.list({
                owner: context.repo.owner,
                repo: context.repo.repo,
                state: 'open',
                per_page: 100
              })
            ]);
            
            const system_state = {
              repository_health: {
                open_issues: openIssues.data.length,
                open_prs: openPRs.data.length,
                last_push: repoStats.data.pushed_at
              },
              automated_issues: openIssues.data.filter(issue => 
                issue.labels.some(label => 
                  ['automated', 'motherspace', 'copilot'].includes(label.name)
                )
              ).length,
              harmony_score: Math.max(0, 100 - (openIssues.data.length * 2) - (openPRs.data.length * 3)),
              needs_intervention: false
            };
            
            system_state.needs_intervention = system_state.harmony_score < context_data.harmony_threshold;
            
            core.setOutput('system_state', JSON.stringify(system_state));
            core.setOutput('context_data', JSON.stringify(context_data));
            
            console.log(`📊 System Analysis Complete:`);
            console.log(`   Harmony Score: ${system_state.harmony_score}%`);
            console.log(`   Open Issues: ${system_state.repository_health.open_issues}`);
            console.log(`   Automated Issues: ${system_state.automated_issues}`);
            console.log(`   Intervention Needed: ${system_state.needs_intervention}`);
            
            return system_state;

      - name: Enhanced Issue Management with Deduplication
        id: issue_management
        if: steps.safety_check.outputs.safe_to_proceed == 'true'
        uses: actions/github-script@v7
        with:
          script: |
            const fs = require('fs');
            const crypto = require('crypto');
            
            console.log('🔍 Enhanced Issue Management with Safety Features...');
            
            // Get all automated issues
            const automatedIssues = await github.rest.issues.listForRepo({
              owner: context.repo.owner,
              repo: context.repo.repo,
              state: 'open',
              labels: 'automated',
              per_page: 100
            });
            
            const results = {
              issues_analyzed: automatedIssues.data.length,
              fingerprints_generated: {},
              duplicates_found: [],
              tracking_issues_updated: [],
              operations_performed: 0,
              errors: []
            };
            
            // Generate fingerprints using the safety manager approach
            function generateFingerprint(issue) {
              const title = (issue.title || '').toLowerCase().trim();
              const body = (issue.body || '').toLowerCase().trim();
              const labels = (issue.labels || []).map(l => l.name).sort();
              
              // Simple normalization
              const normalizedTitle = title
                .replace(/\d{4}-\d{2}-\d{2}[T\s]\d{2}:\d{2}:\d{2}/g, '[TIMESTAMP]')
                .replace(/#\d+/g, '[ISSUE_REF]');
              
              const normalizedBody = body
                .replace(/\d{4}-\d{2}-\d{2}[T\s]\d{2}:\d{2}:\d{2}/g, '[TIMESTAMP]')
                .replace(/#\d+/g, '[ISSUE_REF]');
              
              const fingerprintData = {
                title: normalizedTitle,
                body_hash: crypto.createHash('sha256').update(normalizedBody).digest('hex').substring(0, 16),
                labels: labels
              };
              
              const fingerprintString = JSON.stringify(fingerprintData);
              return crypto.createHash('sha256').update(`motherspace-v1.2.0:${fingerprintString}`).digest('hex').substring(0, 16);
            }
            
            // Group issues by fingerprint
            const fingerprintGroups = {};
            for (const issue of automatedIssues.data) {
              const fingerprint = generateFingerprint(issue);
              results.fingerprints_generated[issue.number] = fingerprint;
              
              if (!fingerprintGroups[fingerprint]) {
                fingerprintGroups[fingerprint] = [];
              }
              fingerprintGroups[fingerprint].push(issue);
            }
            
            // Find duplicates (groups with multiple issues)
            for (const [fingerprint, issues] of Object.entries(fingerprintGroups)) {
              if (issues.length > 1) {
                // Sort by creation date (keep newest)
                issues.sort((a, b) => new Date(b.created_at) - new Date(a.created_at));
                const newest = issues[0];
                const duplicates = issues.slice(1);
                
                results.duplicates_found.push({
                  fingerprint: fingerprint,
                  newest_issue: newest.number,
                  duplicate_issues: duplicates.map(d => d.number),
                  total_count: issues.length
                });
              }
            }
            
            // Check for PR interference (safety feature)
            const openPRs = await github.rest.pulls.list({
              owner: context.repo.owner,
              repo: context.repo.repo,
              state: 'open'
            });
            
            // Safely manage duplicates (limit to prevent spam)
            const maxOperations = 3; // Safety limit
            const safeGroups = results.duplicates_found.slice(0, maxOperations);
            
            for (const group of safeGroups) {
              try {
                // Check if any PRs reference these issues
                const referencedInPRs = openPRs.data.some(pr => 
                  group.duplicate_issues.some(issueNum => 
                    (pr.body && pr.body.includes(`#${issueNum}`)) ||
                    pr.title.includes(issueNum.toString())
                  )
                );
                
                if (referencedInPRs) {
                  console.log(`⚠️ Skipping duplicate group - referenced in open PRs`);
                  continue;
                }
                
                // Create or update tracking issue (create-or-update pattern)
                const trackingTitle = `🎯 MotherSpace Tracking - ${group.fingerprint.substring(0, 8)}`;
                const trackingBody = [
                  `# MotherSpace Issue Tracking`,
                  ``,
                  `**Tracking ID:** \`${group.fingerprint}\``,
                  `**Created:** ${new Date().toISOString()}`,
                  `**Primary Issue:** #${group.newest_issue}`,
                  `**Consolidated Issues:** ${group.duplicate_issues.length} duplicates`,
                  ``,
                  `## Purpose`,
                  `This tracking issue consolidates multiple similar automated issues to reduce repository noise while preserving all information.`,
                  ``,
                  `## Quality Assurance`,
                  `- ✅ Safety checks passed`,
                  `- ✅ No PR interference detected`,
                  `- ✅ Fingerprint-based deduplication applied`,
                  `- ✅ Quiet mode: updates existing instead of creating new`,
                  ``,
                  `---`,
                  `*MotherSpace Enhanced Orchestrator v${{ env.MOTHERSPACE_VERSION }}*`
                ].join('\\n');
                
                // Create tracking issue
                const trackingIssue = await github.rest.issues.create({
                  owner: context.repo.owner,
                  repo: context.repo.repo,
                  title: trackingTitle,
                  body: trackingBody,
                  labels: ['motherspace-tracking', 'automated', 'consolidation']
                });
                
                // Close duplicates with reference to tracking issue
                for (const duplicateIssue of group.duplicate_issues) {
                  await github.rest.issues.createComment({
                    owner: context.repo.owner,
                    repo: context.repo.repo,
                    issue_number: duplicateIssue,
                    body: [
                      `## 🎯 MotherSpace Consolidation`,
                      ``,
                      `This issue has been consolidated under tracking issue #${trackingIssue.data.number}.`,
                      ``,
                      `**Reason:** Duplicate detected via enhanced fingerprint analysis`,
                      `**Tracking Issue:** #${trackingIssue.data.number}`,
                      `**Safety Features:** ✅ Applied`,
                      ``,
                      `All information is preserved in the tracking issue.`,
                      ``,
                      `---`,
                      `*MotherSpace Enhanced Orchestrator v${{ env.MOTHERSPACE_VERSION }}*`
                    ].join('\\n')
                  });
                  
                  await github.rest.issues.update({
                    owner: context.repo.owner,
                    repo: context.repo.repo,
                    issue_number: duplicateIssue,
                    state: 'closed',
                    labels: ['duplicate', 'motherspace-managed', 'consolidated']
                  });
                }
                
                results.tracking_issues_updated.push({
                  tracking_issue: trackingIssue.data.number,
                  duplicates_closed: group.duplicate_issues,
                  fingerprint: group.fingerprint
                });
                
                results.operations_performed++;
                console.log(`🔄 Created tracking issue #${trackingIssue.data.number}, closed ${group.duplicate_issues.length} duplicates`);
                
              } catch (error) {
                results.errors.push(`Failed to manage duplicate group: ${error.message}`);
              }
            }
            
            core.setOutput('management_results', JSON.stringify(results));
            
            console.log(`📊 Enhanced Issue Management Complete:`);
            console.log(`   Issues analyzed: ${results.issues_analyzed}`);
            console.log(`   Duplicates found: ${results.duplicates_found.length}`);
            console.log(`   Operations performed: ${results.operations_performed}`);
            console.log(`   Errors: ${results.errors.length}`);
            
            return results;

      - name: Complete Safety Operation
        if: always() && steps.safety_check.outputs.safe_to_proceed == 'true'
        run: |
          echo "🛡️ Completing safety operation..."
          
          # Update tracking and release locks
          python .github/scripts/safety_manager.py --cleanup
          
          echo "✅ MotherSpace Enhanced Orchestrator completed safely"

      - name: Summary Report
        if: always()
        uses: actions/github-script@v7
        with:
          script: |
            const safetyPassed = '${{ steps.safety_check.outputs.safe_to_proceed }}' === 'true';
            
            if (!safetyPassed) {
              console.log('🚫 MotherSpace operation skipped due to safety constraints');
              console.log('This prevents bot loops, spam, and conflicts');
              return;
            }
            
            const managementResults = JSON.parse('${{ steps.issue_management.outputs.management_results || "{}" }}');
            const systemState = JSON.parse('${{ steps.context_analysis.outputs.system_state || "{}" }}');
            
<<<<<<< HEAD
            console.log('🎯 MotherSpace Orchestrator cycle completed successfully');
            console.log(`   Status: ${systemState.needs_intervention ? 'Intervention Mode' : 'Harmony Mode'}`);
            console.log(`   Next check: ${context.eventName === 'schedule' ? 'In 2 hours' : 'Event-triggered'}`);
            
            // Store the report for fingerprinted issue creation
            core.setOutput('status_message', statusMessage);

      - name: Create or Update MotherSpace Tracking Issue
        if: ${{ always() }}
        uses: actions/github-script@v7
        with:
          script: |
            const fs = require('fs');
            const path = require('path');
            
            // Load the fingerprinting utilities
            const fingerprintCode = fs.readFileSync('.github/scripts/issue_fingerprint.py', 'utf8');
            const dedupeCode = fs.readFileSync('.github/scripts/dedupe_create_or_update_issue.py', 'utf8');
            
            // Use Node.js to implement basic fingerprinting for GitHub Actions
            const crypto = require('crypto');
            
            function simpleFingerprint(payload, category) {
              // Simplified fingerprinting for GitHub Actions context
              const normalized = {
                operation: payload.operation || 'unknown',
                trigger: payload.trigger || context.eventName,
                category: category
              };
              
              const jsonStr = JSON.stringify(normalized, Object.keys(normalized).sort());
              const hash = crypto.createHash('sha256').update(jsonStr).digest('hex');
              return `${category}-${hash.substring(0, 16)}`;
            }
            
            function createFingerprintTag(fingerprint) {
              return `<!-- FINGERPRINT:${fingerprint} -->`;
            }
            
            function extractFingerprintFromBody(body) {
              if (!body) return '';
              const match = body.match(/<!-- FINGERPRINT:([^>]+) -->/);
              return match ? match[1] : '';
            }
            
            // Prepare payload for fingerprinting
            const systemState = JSON.parse('${{ steps.motherspace_init.outputs.system_state }}');
            const statusMessage = '${{ steps.Create_MotherSpace_Status_Report.outputs.status_message }}' || 'Status report unavailable';
            
            const fingerprintPayload = {
              operation: systemState.operation || 'harmony_check',
              trigger: context.eventName,
              harmony_score: systemState.harmony_score,
              needs_intervention: systemState.needs_intervention
            };
            
            const fingerprint = simpleFingerprint(fingerprintPayload, 'motherspace');
            const fingerprintTag = createFingerprintTag(fingerprint);
            
            console.log(`🔍 Generated fingerprint: ${fingerprint}`);
            
            // Search for existing tracking issue
            const existingIssues = await github.rest.issues.listForRepo({
              owner: context.repo.owner,
              repo: context.repo.repo,
              state: 'open',
              labels: 'motherspace,tracking,automated',
              per_page: 50
            });
            
            let existingIssue = null;
            for (const issue of existingIssues.data) {
              if (issue.body && issue.body.includes(`FINGERPRINT:${fingerprint}`)) {
                existingIssue = issue;
                break;
              }
            }
            
            const title = `🎯 MotherSpace Tracking - Harmony ${systemState.harmony_score}%`;
            const body = statusMessage + '\n\n' + fingerprintTag;
            
            if (existingIssue) {
              // Update existing issue with comment
              console.log(`📝 Updating existing tracking issue #${existingIssue.number}`);
              
              await github.rest.issues.createComment({
                owner: context.repo.owner,
                repo: context.repo.repo,
                issue_number: existingIssue.number,
                body: [
                  `## 🔄 MotherSpace Update`,
                  ``,
                  `**Update Time:** ${new Date().toISOString()}`,
                  `**Trigger:** ${context.eventName}`,
                  ``,
                  statusMessage,
                  ``,
                  `---`,
                  `*Automated tracking update - no duplicate issues created*`
                ].join('\n')
              });
              
              console.log(`✅ Updated tracking issue #${existingIssue.number}`);
            } else {
              // Create new tracking issue (only one per fingerprint)
              console.log('📋 Creating new MotherSpace tracking issue...');
              
              const newIssue = await github.rest.issues.create({
                owner: context.repo.owner,
                repo: context.repo.repo,
                title: title,
                body: body,
                labels: ['motherspace', 'tracking', 'automated', systemState.needs_intervention ? 'priority-high' : 'priority-medium'],
                assignees: ['HANSKMIEL']
              });
              
              console.log(`✅ Created tracking issue #${newIssue.data.number}`);
            }
=======
            console.log('🎯 MotherSpace Enhanced Orchestrator Summary:');
            console.log(`   Version: ${{ env.MOTHERSPACE_VERSION }}`);
            console.log(`   Harmony Score: ${systemState.harmony_score || 'N/A'}%`);
            console.log(`   Operations: ${managementResults.operations_performed || 0}`);
            console.log(`   Safety: ✅ Enabled and Active`);
            console.log(`   Mode: ${{ env.QUIET_MODE === 'true' && 'Quiet' || 'Standard' }}`);
            console.log(`   Next check: ${context.eventName === 'schedule' ? 'In 2 hours' : 'Event-triggered'}`);
>>>>>>> d03f59d6
<|MERGE_RESOLUTION|>--- conflicted
+++ resolved
@@ -30,19 +30,10 @@
   group: motherspace-orchestrator
   cancel-in-progress: false
 
-# Prevent parallel execution and bot loops
-concurrency:
-  group: motherspace-orchestrator
-  cancel-in-progress: false
-
 jobs:
   motherspace_orchestrator:
     runs-on: ubuntu-latest
-<<<<<<< HEAD
-    # Skip if triggered by github-actions bot to prevent loops
-=======
     # Enhanced bot loop prevention with label gating
->>>>>>> d03f59d6
     if: github.actor != 'github-actions[bot]' && (github.event_name == 'workflow_dispatch' || github.event_name == 'schedule' || (github.event_name == 'issues' && contains(github.event.issue.labels.*.name, 'orchestrate')) || (github.event_name == 'pull_request' && contains(github.event.pull_request.labels.*.name, 'orchestrate')))
     permissions:
       issues: write
@@ -381,131 +372,10 @@
             const managementResults = JSON.parse('${{ steps.issue_management.outputs.management_results || "{}" }}');
             const systemState = JSON.parse('${{ steps.context_analysis.outputs.system_state || "{}" }}');
             
-<<<<<<< HEAD
-            console.log('🎯 MotherSpace Orchestrator cycle completed successfully');
-            console.log(`   Status: ${systemState.needs_intervention ? 'Intervention Mode' : 'Harmony Mode'}`);
-            console.log(`   Next check: ${context.eventName === 'schedule' ? 'In 2 hours' : 'Event-triggered'}`);
-            
-            // Store the report for fingerprinted issue creation
-            core.setOutput('status_message', statusMessage);
-
-      - name: Create or Update MotherSpace Tracking Issue
-        if: ${{ always() }}
-        uses: actions/github-script@v7
-        with:
-          script: |
-            const fs = require('fs');
-            const path = require('path');
-            
-            // Load the fingerprinting utilities
-            const fingerprintCode = fs.readFileSync('.github/scripts/issue_fingerprint.py', 'utf8');
-            const dedupeCode = fs.readFileSync('.github/scripts/dedupe_create_or_update_issue.py', 'utf8');
-            
-            // Use Node.js to implement basic fingerprinting for GitHub Actions
-            const crypto = require('crypto');
-            
-            function simpleFingerprint(payload, category) {
-              // Simplified fingerprinting for GitHub Actions context
-              const normalized = {
-                operation: payload.operation || 'unknown',
-                trigger: payload.trigger || context.eventName,
-                category: category
-              };
-              
-              const jsonStr = JSON.stringify(normalized, Object.keys(normalized).sort());
-              const hash = crypto.createHash('sha256').update(jsonStr).digest('hex');
-              return `${category}-${hash.substring(0, 16)}`;
-            }
-            
-            function createFingerprintTag(fingerprint) {
-              return `<!-- FINGERPRINT:${fingerprint} -->`;
-            }
-            
-            function extractFingerprintFromBody(body) {
-              if (!body) return '';
-              const match = body.match(/<!-- FINGERPRINT:([^>]+) -->/);
-              return match ? match[1] : '';
-            }
-            
-            // Prepare payload for fingerprinting
-            const systemState = JSON.parse('${{ steps.motherspace_init.outputs.system_state }}');
-            const statusMessage = '${{ steps.Create_MotherSpace_Status_Report.outputs.status_message }}' || 'Status report unavailable';
-            
-            const fingerprintPayload = {
-              operation: systemState.operation || 'harmony_check',
-              trigger: context.eventName,
-              harmony_score: systemState.harmony_score,
-              needs_intervention: systemState.needs_intervention
-            };
-            
-            const fingerprint = simpleFingerprint(fingerprintPayload, 'motherspace');
-            const fingerprintTag = createFingerprintTag(fingerprint);
-            
-            console.log(`🔍 Generated fingerprint: ${fingerprint}`);
-            
-            // Search for existing tracking issue
-            const existingIssues = await github.rest.issues.listForRepo({
-              owner: context.repo.owner,
-              repo: context.repo.repo,
-              state: 'open',
-              labels: 'motherspace,tracking,automated',
-              per_page: 50
-            });
-            
-            let existingIssue = null;
-            for (const issue of existingIssues.data) {
-              if (issue.body && issue.body.includes(`FINGERPRINT:${fingerprint}`)) {
-                existingIssue = issue;
-                break;
-              }
-            }
-            
-            const title = `🎯 MotherSpace Tracking - Harmony ${systemState.harmony_score}%`;
-            const body = statusMessage + '\n\n' + fingerprintTag;
-            
-            if (existingIssue) {
-              // Update existing issue with comment
-              console.log(`📝 Updating existing tracking issue #${existingIssue.number}`);
-              
-              await github.rest.issues.createComment({
-                owner: context.repo.owner,
-                repo: context.repo.repo,
-                issue_number: existingIssue.number,
-                body: [
-                  `## 🔄 MotherSpace Update`,
-                  ``,
-                  `**Update Time:** ${new Date().toISOString()}`,
-                  `**Trigger:** ${context.eventName}`,
-                  ``,
-                  statusMessage,
-                  ``,
-                  `---`,
-                  `*Automated tracking update - no duplicate issues created*`
-                ].join('\n')
-              });
-              
-              console.log(`✅ Updated tracking issue #${existingIssue.number}`);
-            } else {
-              // Create new tracking issue (only one per fingerprint)
-              console.log('📋 Creating new MotherSpace tracking issue...');
-              
-              const newIssue = await github.rest.issues.create({
-                owner: context.repo.owner,
-                repo: context.repo.repo,
-                title: title,
-                body: body,
-                labels: ['motherspace', 'tracking', 'automated', systemState.needs_intervention ? 'priority-high' : 'priority-medium'],
-                assignees: ['HANSKMIEL']
-              });
-              
-              console.log(`✅ Created tracking issue #${newIssue.data.number}`);
-            }
-=======
             console.log('🎯 MotherSpace Enhanced Orchestrator Summary:');
             console.log(`   Version: ${{ env.MOTHERSPACE_VERSION }}`);
             console.log(`   Harmony Score: ${systemState.harmony_score || 'N/A'}%`);
             console.log(`   Operations: ${managementResults.operations_performed || 0}`);
             console.log(`   Safety: ✅ Enabled and Active`);
             console.log(`   Mode: ${{ env.QUIET_MODE === 'true' && 'Quiet' || 'Standard' }}`);
-            console.log(`   Next check: ${context.eventName === 'schedule' ? 'In 2 hours' : 'Event-triggered'}`);
->>>>>>> d03f59d6
+            console.log(`   Next check: ${context.eventName === 'schedule' ? 'In 2 hours' : 'Event-triggered'}`);